(ns leiningen.deploy
  "Build and deploy jar to remote repository."
  (:require [cemerick.pomegranate.aether :as aether]
            [leiningen.core.classpath :as classpath]
            [leiningen.core.main :as main]
            [leiningen.core.eval :as eval]
            [leiningen.core.user :as user]
            [leiningen.core.utils :as utils]
            [clojure.java.io :as io]
            [leiningen.pom :as pom]
            [leiningen.jar :as jar]
            [clojure.java.shell :as sh]
            [clojure.string :as str]))

(defn- abort-message [message]
  (cond (re-find #"Return code is 405" message)
        (str message "\n" "Ensure you are deploying over SSL.")
        (re-find #"Return code is 401" message)
        (str message "\n" "See `lein help deploy` for an explanation of how to"
             " specify credentials.")
        :else message))

(defn add-auth-from-url
  [[id settings]]
  (let [url (utils/build-url id)
        user-info (and url (.getUserInfo url))
        [username password] (and user-info (.split user-info ":"))]
    (if username
      [id (assoc settings :username username :password password)]
      [id settings])))

(defn add-auth-interactively [[id settings]]
  (cond
   (or (and (:username settings) (some settings [:password :passphrase
                                                 :private-key-file]))
       (.startsWith (:url settings) "file://"))
   [id settings]

   @utils/rebound-io?
   (main/abort "No credentials found for" id
               "\nPassword prompts are not supported when ran after other"
               "(potentially)\ninteractive tasks. Maybe setting up credentials"
               "may be an idea?\n\nSee `lein help gpg` for an explanation of"
               "how to specify credentials.")

   :else
   (do
     (println "No credentials found for" id)
     (println "See `lein help gpg` for how to configure credentials.")
     (print "Username: ") (flush)
     (let [username (read-line)
           password (.readPassword (System/console) "%s"
                                   (into-array ["Password: "]))]
       [id (assoc settings :username username :password password)]))))

(defn repo-for [project name]
  (let [[settings] (for [[id settings] (concat (:deploy-repositories project)
                                               (:repositories project)
                                               [[name {:url name}]])
                         :when (= id name)] settings)]
    (-> [name settings]
        (classpath/add-repo-auth)
        (add-auth-from-url)
        (add-auth-interactively))))

(defn sign [file]
<<<<<<< HEAD
  (let [{:keys [err exit]} (user/gpg "--yes" "-ab" "--" file)]
=======
  (let [exit (binding [*out* (java.io.StringWriter.)
                       eval/*pump-in* false] ; gpg handles reading by itself
               (eval/sh (user/gpg-program) "--yes" "-ab" "--" file))]
>>>>>>> e42e4491
    (when-not (zero? exit)
      (main/abort "Could not sign" (str file "\n" err)))
    (str file ".asc")))

(defn signature-for [extension file]
  {[:extension extension] (sign file)})

(defn signature-for-artifact [[coords artifact-file]]
  {(apply concat
          (update-in
           (apply hash-map coords) [:extension]
           #(str (or % "jar") ".asc")))
   (sign artifact-file)})

(defn sign-for-repo? [repo]
  (:sign-releases (second repo) true))

(defn files-for [project signed?]
  (let [artifacts (merge {[:extension "pom"] (pom/pom project)}
                         (jar/jar project))]
    (if (and signed? (not (.endsWith (:version project) "-SNAPSHOT")))
      (reduce merge artifacts (map signature-for-artifact artifacts))
      artifacts)))

(defn warn-missing-metadata [project]
  (doseq [key [:description :license :url]]
    (when (or (nil? (project key)) (re-find #"FIXME" (str (project key))))
      (main/info "WARNING: please set" key "in project.clj."))))

(defn- in-branches [branches]
  (-> (sh/sh "git" "rev-parse" "--abbrev-ref" "HEAD")
      :out
      butlast
      str/join
      branches
      not))

(defn deploy
  "Build jar and deploy to remote repository.

The target repository will be looked up in :repositories in project.clj:

  :repositories [[\"snapshots\" \"https://internal.repo/snapshots\"]
                 [\"releases\" \"https://internal.repo/releases\"]
                 [\"alternate\" \"https://other.server/repo\"]]

If you don't provide a repository name to deploy to, either \"snapshots\" or
\"releases\" will be used depending on your project's current version. See
`lein help deploying` under \"Authentication\" for instructions on how to
configure your credentials so you are not prompted on each deploy."
  ([project repository-name]
     (let [branches (set (:deploy-branches project))]
       (when (and (seq branches)
                  (in-branches branches))
         (apply main/abort "Can only deploy from branches listed in :deploy-branches:" branches)))
     (warn-missing-metadata project)
     (let [repo (repo-for project repository-name)
           files (files-for project (sign-for-repo? repo))]
       (try
         (main/debug "Deploying" files "to" repo)
         (aether/deploy
          :coordinates [(symbol (:group project) (:name project))
                        (:version project)]
          :artifact-map files
          :transfer-listener :stdout
          :repository [repo])
         (catch org.sonatype.aether.deployment.DeploymentException e
           (when main/*debug* (.printStackTrace e))
           (main/abort (abort-message (.getMessage e)))))))
  ([project]
     (deploy project (if (pom/snapshot? project)
                       "snapshots"
                       "releases"))))<|MERGE_RESOLUTION|>--- conflicted
+++ resolved
@@ -64,13 +64,10 @@
         (add-auth-interactively))))
 
 (defn sign [file]
-<<<<<<< HEAD
-  (let [{:keys [err exit]} (user/gpg "--yes" "-ab" "--" file)]
-=======
-  (let [exit (binding [*out* (java.io.StringWriter.)
-                       eval/*pump-in* false] ; gpg handles reading by itself
-               (eval/sh (user/gpg-program) "--yes" "-ab" "--" file))]
->>>>>>> e42e4491
+  (let [{:keys [err exit]} (binding [*out* (java.io.StringWriter.)
+                                     ;; gpg handles reading by itself
+                                     eval/*pump-in* false]
+                             (user/gpg "--yes" "-ab" "--" file))]
     (when-not (zero? exit)
       (main/abort "Could not sign" (str file "\n" err)))
     (str file ".asc")))
