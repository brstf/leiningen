(ns leiningen.repl
  "Start a repl session either with the current project or standalone."
  (:require clojure.main
            [reply.main :as reply]
            [clojure.java.io :as io]
            [leiningen.core.eval :as eval]
            [clojure.tools.nrepl :as nrepl]
            [leiningen.core.user :as user]
            [leiningen.core.classpath :as classpath]))

(defn- start-server [project port ack-port]
  (if project
    (eval/eval-in-project project
                          `(clojure.tools.nrepl/start-server ~port ~ack-port)
                          '(require 'clojure.tools.nrepl))
    (nrepl/start-server port ack-port)))

<<<<<<< HEAD
(defn ^:no-project-needed repl
  "Start a repl session either with the current project or standalone.
=======
(def lein-repl-server (delay (nrepl/start-server)))
>>>>>>> 7957efa1

(defn ^:no-project-needed repl
  ([] (repl nil))
  ([project]
   (nrepl/reset-ack-port!)
   (.start
     (Thread.
       (bound-fn []
         (start-server project
                       (Integer.
                         (or (System/getenv "LEIN_REPL_PORT")
                             (:repl-port project)
                             0))
                       (-> @lein-repl-server first .getLocalPort)))))
   (reply/launch-nrepl
     (merge
       {:attach (str (nrepl/wait-for-ack (or (:repl-timeout project)
                                             (:repl-timeout (user/settings))
                                             30000)))}
       (:reply-options (user/settings))
       (:reply-options project)))))<|MERGE_RESOLUTION|>--- conflicted
+++ resolved
@@ -15,12 +15,7 @@
                           '(require 'clojure.tools.nrepl))
     (nrepl/start-server port ack-port)))
 
-<<<<<<< HEAD
-(defn ^:no-project-needed repl
-  "Start a repl session either with the current project or standalone.
-=======
 (def lein-repl-server (delay (nrepl/start-server)))
->>>>>>> 7957efa1
 
 (defn ^:no-project-needed repl
   ([] (repl nil))
