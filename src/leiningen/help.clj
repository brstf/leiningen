(ns leiningen.help
  "Display a list of tasks or help for a given task."
  (:require [clojure.string :as string]
            [clojure.java.io :as io]
            [bultitude.core :as b]))

(def tasks (->> (b/namespaces-on-classpath :prefix "leiningen")
                (filter #(re-find #"^leiningen\.(?!core|main)[^\.]+$" (name %)))
                (distinct)
                (sort)))

(defn get-arglists [task]
  (for [args (or (:help-arglists (meta task)) (:arglists (meta task)))]
    (vec (remove #(= 'project %) args))))

(def help-padding 3)

(defn- formatted-docstring [command docstring padding]
  (apply str
    (replace
      {\newline
       (apply str
         (cons \newline (repeat (+ padding (count command)) \space)))}
      docstring)))

(defn- formatted-help [command docstring longest-key-length]
  (let [padding (+ longest-key-length help-padding (- (count command)))]
    (format (str "%1s" (apply str (repeat padding \space)) "%2s")
      command
      (formatted-docstring command docstring padding))))

(defn- get-subtasks-and-docstrings-for [task]
  (map (fn [subtask]
         (let [m (meta subtask)]
           [(str (:name m)) (first (.split (:doc m "") "\n"))]))
       (:subtasks (meta task))))

(defn subtask-help-for
  [task-ns task]
<<<<<<< HEAD
  (if-let [subtasks (seq (get-subtasks-and-docstrings-for task))]
    (let [longest-key-length (apply max (map count (keys subtasks)))]
      (string/join "\n"
                   (concat ["\n\nSubtasks available:"]
                           (for [[subtask doc] subtasks]
                             (formatted-help subtask doc
                                             longest-key-length)))))))
=======
  (let [subtasks (get-subtasks-and-docstrings-for task)]
    (if (empty? subtasks)
      nil
      (let [longest-key-length (apply max (map (comp count first) subtasks))
            help-fn (ns-resolve task-ns 'help)]
        (string/join "\n"
          (concat ["\n\nSubtasks available:"]
                  (for [[subtask doc] subtasks]
                    (formatted-help subtask doc longest-key-length))))))))
>>>>>>> 76e70886

(defn- resolve-task [task-name]
  (let [task-ns (doto (symbol (str "leiningen." task-name)) require)
        task (ns-resolve task-ns (symbol task-name))]
    [task-ns task]))

(defn static-help [name]
  (when-let [reader (io/resource (format "leiningen/help/%s" name))]
    (slurp reader)))

(defn help-for
  "Help for a task is stored in its docstring, or if that's not present
  in its namespace."
  [task-name]
  (let [[task-ns task] (resolve-task task-name)
        help-fn (ns-resolve task-ns 'help)]
    (str (or (and (not= task-ns 'leiningen.help) help-fn (help-fn))
             (:doc (meta task))
             (:doc (meta (find-ns task-ns))))
         (subtask-help-for task-ns task)
         (when (some seq (get-arglists task))
           (str "\n\nArguments: " (pr-str (get-arglists task)))))))

;; affected by clojure ticket #130: bug of AOT'd namespaces losing metadata
(defn help-summary-for [task-ns]
  (try (let [task-name (last (.split (name task-ns) "\\."))
             ns-summary (:doc (meta (find-ns (doto task-ns require))))
             first-line (first (.split (help-for task-name) "\n"))]
         ;; Use first line of task docstring if ns metadata isn't present
         (str task-name (apply str (repeat (- 13 (count task-name)) " "))
              (or ns-summary first-line)))
       (catch Throwable e
         (binding [*out* *err*]
           (str task-ns "  Problem loading: " (.getMessage e))))))

(defn ^:no-project-needed help
  "Display a list of tasks or help for a given task.

Also provides readme, tutorial, news, sample, deploying and copying info."
  ([_ task] (println (or (static-help task) (help-for task))))
  ([_ ]
     (println "Leiningen is a tool for working with Clojure projects.\n")
     (println "Several tasks are available:")
     (doseq [task-ns tasks]
       (println (help-summary-for task-ns)))
     (println "\nRun lein help $TASK for details.")
     (println "See also: readme, tutorial, news, sample, deploying and copying.")))<|MERGE_RESOLUTION|>--- conflicted
+++ resolved
@@ -37,7 +37,6 @@
 
 (defn subtask-help-for
   [task-ns task]
-<<<<<<< HEAD
   (if-let [subtasks (seq (get-subtasks-and-docstrings-for task))]
     (let [longest-key-length (apply max (map count (keys subtasks)))]
       (string/join "\n"
@@ -45,17 +44,6 @@
                            (for [[subtask doc] subtasks]
                              (formatted-help subtask doc
                                              longest-key-length)))))))
-=======
-  (let [subtasks (get-subtasks-and-docstrings-for task)]
-    (if (empty? subtasks)
-      nil
-      (let [longest-key-length (apply max (map (comp count first) subtasks))
-            help-fn (ns-resolve task-ns 'help)]
-        (string/join "\n"
-          (concat ["\n\nSubtasks available:"]
-                  (for [[subtask doc] subtasks]
-                    (formatted-help subtask doc longest-key-length))))))))
->>>>>>> 76e70886
 
 (defn- resolve-task [task-name]
   (let [task-ns (doto (symbol (str "leiningen." task-name)) require)
