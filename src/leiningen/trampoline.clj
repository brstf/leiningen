(ns leiningen.trampoline
  (:refer-clojure :exclude [trampoline])
  (:use [leiningen.core :only [apply-task task-not-found abort]]
<<<<<<< HEAD
        [leiningen.compile :only [get-readable-form prep eval-in-project]]
=======
        [leiningen.compile :only [sh]]
>>>>>>> b8bdde84
        [leiningen.classpath :only [get-classpath-string]])
  (:require [clojure.string :as string]
            [clojure.java.io :as io]
            [clojure.java.shell :as shell]
            [leiningen.util.paths :as paths]))

<<<<<<< HEAD
(def *trampoline?* false)

(defn get-jvm-opts [project]
  (let [legacy-native (paths/legacy-native-path project)]
    (filter identity [(if (not (empty? (System/getenv "JVM_OPTS")))
                        (System/getenv "JVM_OPTS"))
                      (if (:debug project)
                        "-Dclojure.debug=true")
                      (if (.exists (io/file (:native-path project)))
                        (str "-Djava.library.path=" (:native-path project))
                        (if (.exists (io/file legacy-native))
                          (str "-Djava.library.path=" legacy-native)))])))
=======
(def ^{:dynamic true} *trampoline?* false)
>>>>>>> b8bdde84

(defn win-batch? []
  (.endsWith (System/getProperty "leiningen.trampoline-file") ".bat"))

(defn write-trampoline [command]
  (spit (System/getProperty "leiningen.trampoline-file")
        (string/join " " (if (win-batch?)
                           command
                           (conj (vec (butlast command))
                                 (with-out-str (prn (last command))))))))

(defn trampoline
  "Run a task without nesting the project's JVM inside Leiningen's.

Calculates what needs to run in the project's process for the provided
task and runs it after Leiningen's own JVM process has exited rather
than as a subprocess of Leiningen's project.

Use this to save memory or to work around things like stdin issues.
Not compatible with chaining.

ALPHA: subject to change without warning."
  [project task-name & args]
  (let [command (atom nil)]
    (when (:eval-in-leiningen project)
      (println "Warning: trampoline has no effect with :eval-in-leiningen."))
    (binding [*trampoline?* true
              sh (fn [& c] (reset! command c) 0)]
      (apply-task task-name project args task-not-found))
    (if @command
      (write-trampoline @command)
      (abort task-name "did not run any project code for trampolining."))))<|MERGE_RESOLUTION|>--- conflicted
+++ resolved
@@ -1,33 +1,14 @@
 (ns leiningen.trampoline
   (:refer-clojure :exclude [trampoline])
   (:use [leiningen.core :only [apply-task task-not-found abort]]
-<<<<<<< HEAD
-        [leiningen.compile :only [get-readable-form prep eval-in-project]]
-=======
         [leiningen.compile :only [sh]]
->>>>>>> b8bdde84
         [leiningen.classpath :only [get-classpath-string]])
   (:require [clojure.string :as string]
             [clojure.java.io :as io]
             [clojure.java.shell :as shell]
             [leiningen.util.paths :as paths]))
 
-<<<<<<< HEAD
-(def *trampoline?* false)
-
-(defn get-jvm-opts [project]
-  (let [legacy-native (paths/legacy-native-path project)]
-    (filter identity [(if (not (empty? (System/getenv "JVM_OPTS")))
-                        (System/getenv "JVM_OPTS"))
-                      (if (:debug project)
-                        "-Dclojure.debug=true")
-                      (if (.exists (io/file (:native-path project)))
-                        (str "-Djava.library.path=" (:native-path project))
-                        (if (.exists (io/file legacy-native))
-                          (str "-Djava.library.path=" legacy-native)))])))
-=======
 (def ^{:dynamic true} *trampoline?* false)
->>>>>>> b8bdde84
 
 (defn win-batch? []
   (.endsWith (System/getProperty "leiningen.trampoline-file") ".bat"))
