--- conflicted
+++ resolved
@@ -38,8 +38,11 @@
     :patch {:major major :minor minor :patch (inc patch) :qualifier "SNAPSHOT"}
     :release {:major major :minor minor :patch patch}))
 
-<<<<<<< HEAD
-(defn bump-version [version-str & [level]]
+(defn bump-version
+  "Given a version string, return the bumped version string -
+   incremented at the indicated level. Add qualifier unless releasing
+   non-snapshot. Level defaults to *level*."
+  [version-str & [level]]
   (-> version-str
       (parse-semantic-version)
       (bump-version-map (or level *level*))
@@ -47,16 +50,6 @@
 
  
-=======
-(defn bump-version
-  "Given a version string, return the bumped version string - incremented at the
-   indicated level. Add qualifier unless releasing non-snapshot."
-  [version-string level]
-  (->> version-string
-       parse-semantic-version
-       (bump-version-map level)
-       version-map->string))
->>>>>>> b99c2073
 
 (defn ^{:subtasks []} release
   "Perform release tasks.
