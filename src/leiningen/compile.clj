(ns leiningen.compile
  "Compile Clojure source into .class files."
  (:use [leiningen.deps :only [deps find-deps-files]]
        [leiningen.core :only [defdeprecated user-settings *interactive?*]]
        [leiningen.javac :only [javac]]
        [leiningen.classpath :only [get-classpath-string]]
        [clojure.java.io :only [file resource reader copy]]
        [leiningen.util.ns :only [namespaces-in-dir]])
  (:require [leiningen.util.paths :as paths])
  (:refer-clojure :exclude [compile])
  (:import (java.io PushbackReader)))

(declare compile)

(def ^{:dynamic true} *silently* false)

(def ^{:dynamic true} *skip-auto-compile* false)

(defn- regex?
  "Returns true if we have regex class"
  [str-or-re]
  (instance? java.util.regex.Pattern str-or-re))

(defn- separate
  "copy of separate function from c.c.seq-utils"
  [f s]
  [(filter f s) (filter (complement f) s) ])

(defn- find-namespaces-by-regex
  "Trying to generate list of namespaces, matching to given regexs"
  [project nses]
  (let [[res syms] (separate regex? nses)]
    (if (seq res)
      (set (for [re res n (namespaces-in-dir (:source-path project))
                 :when (re-find re (name n))]
             n))
      nses)))


(defn- compile-main? [{:keys [main source-path] :as project}]
  (and main (not (:skip-aot (meta main)))
       (.exists (file source-path (paths/ns->path main)))))

(defn compilable-namespaces
  "Returns a seq of the namespaces that are compilable, regardless of whether
  their class files are present and up-to-date."
  [project]
  (when (:namespaces project)
    (println "WARNING: :namespaces in project.clj is deprecated; use :aot."))
  (let [nses (or (:aot project) (:namespaces project))
        nses (if (= :all nses)
               (namespaces-in-dir (:source-path project))
               (find-namespaces-by-regex project nses))]
    (if (compile-main? project)
      (conj nses (:main project))
      nses)))

(defn stale-namespaces
  "Return a seq of namespaces that are both compilable and that have missing or
  out-of-date class files."
  [project]
  (filter
   (fn [n]
     (let [clj-path (paths/ns->path n)
           class-file (file (:compile-path project)
                            (.replace clj-path "\\.clj" "__init.class"))]
       (or (not (.exists class-file))
           (> (.lastModified (file (:source-path project) clj-path))
              (.lastModified class-file)))))
   (compilable-namespaces project)))

 ;; eval-in-project

(defdeprecated get-os paths/get-os)

(defdeprecated get-os paths/get-arch)

(defn platform-nullsink []
  (file (if (= :windows (paths/get-os))
          "NUL"
          "/dev/null")))

<<<<<<< HEAD
(defn- get-jvm-args [project]
  (remove empty?
          `(~@(when-let [opts (System/getenv "JVM_OPTS")] [opts])
            ~@(:jvm-opts project)
            ~@(:jvm-opts (user-settings)))))
=======
(defn- as-str [x]
  (if (instance? clojure.lang.Named x)
    (name x)
    (str x)))

(defn- d-property [[k v]]
  (format "-D%s=%s" (as-str k) v))

(defn ^{:internal true} get-jvm-args [project]
  (let [native-arch-path (paths/native-arch-path project)]
    `(~@(let [opts (System/getenv "JVM_OPTS")]
          (when (seq opts) [opts]))
      ~@(:jvm-opts project)
      ~@(:jvm-opts (user-settings))
      ~@(map d-property {:clojure.compile.path (:compile-path project)
                         (str (:name project) ".version") (:version project)
                         :clojure.debug (boolean (or (System/getenv "DEBUG")
                                                     (:debug project)))})
      ~@(when (and native-arch-path (.exists native-arch-path))
          [(d-property [:java-library-path native-arch-path])]))))
>>>>>>> b8bdde84

(defn- injected-forms []
  (with-open [rdr (-> "robert/hooke.clj" resource reader PushbackReader.)]
    `(do (ns ~'leiningen.util.injected)
         ~@(doall (take 6 (rest (repeatedly #(read rdr)))))
         (ns ~'user))))

(defn get-readable-form [java project form init]
  (let [form `(do ~init
                  ~(:project-init project)
                  ~@(let [user-clj (file (paths/leiningen-home) "user.clj")]
                      (if (.exists user-clj)
                        [(list 'load-file (str user-clj))]))
                  ~(injected-forms)
                  (set! ~'*warn-on-reflection*
                        ~(:warn-on-reflection project))
                  (try ~form
                       ;; non-daemon threads will prevent process from exiting;
                       ;; see http://tinyurl.com/2ueqjkl
                       (finally
                        (when (and ~(:shutdown-agents project false)
                                   (not= "1.5" (System/getProperty
                                                "java.specification.version"))
                                   ~(not *interactive?*))
                          (shutdown-agents)))))]
    ;; work around java's command line handling on windows
    ;; http://bit.ly/9c6biv This isn't perfect, but works for what's
    ;; currently being passed; see
    ;; http://www.perlmonks.org/?node_id=300286 for some of the
    ;; landmines involved in doing it properly
    (if (and (= (paths/get-os) :windows) (not (:eval-in-leiningen project)))
      (pr-str (pr-str form))
      (pr-str form))))

(defn prep [{:keys [compile-path checksum-deps] :as project} skip-auto-compile]
  (when (and (not (or *skip-auto-compile* skip-auto-compile)) compile-path
             (empty? (.list (file compile-path))))
    (binding [*silently* true]
      (compile project)))
  (when (or (empty? (find-deps-files project)) checksum-deps)
    (deps project))
  (when compile-path
    (.mkdirs (file compile-path))))

(defn eval-in-leiningen [project form-string]
  ;; bootclasspath workaround: http://dev.clojure.org/jira/browse/CLJ-673
  (require '[clojure walk repl])
  (require '[clojure.java io shell browse])
  (when (:debug project)
    (System/setProperty "clojure.debug" "true"))
  ;; need to at least pretend to return an exit code
  (try (binding [*warn-on-reflection* (:warn-on-reflection project), *ns* *ns*]
         (eval (read-string form-string)))
       0
       (catch Exception e
         (.printStackTrace e)
         1)))

(defn- pump [reader out]
  (let [buffer (make-array Character/TYPE 1000)]
    (loop [len (.read reader buffer)]
      (when-not (neg? len)
        (.write out buffer 0 len)
        (.flush out)
        (Thread/sleep 100)
        (recur (.read reader buffer))))))

;; clojure.java.shell/sh doesn't let you stream out/err
(defn sh [& cmd]
  (let [proc (.exec (Runtime/getRuntime) (into-array cmd))]
    (with-open [out (reader (.getInputStream proc))
                err (reader (.getErrorStream proc))]
      (let [pump-out (doto (Thread. #(pump out *out*)) .start)
            pump-err (doto (Thread. #(pump err *err*)) .start)]
        (.join pump-out)
        (.join pump-err))
      (.waitFor proc))))

(defn eval-in-subprocess [project form-string]
  (apply sh `(~(or (System/getenv "JAVA_CMD") "java")
              "-cp" ~(get-classpath-string project)
              ~@(get-jvm-args project)
              "clojure.main" "-e" ~form-string)))

(defn eval-in-project
  "Executes form in an isolated classloader with the classpath and compile path
  set correctly for the project. If the form depends on any requires, put them
  in the init arg to avoid the Gilardi Scenario: http://technomancy.us/143"
  [project form & [handler skip-auto-compile init]]
  (when skip-auto-compile
    (println "WARNING: eval-in-project's skip-auto-compile arg is deprecated."))
  (prep project skip-auto-compile)
  (let [form-string (get-readable-form nil project form init)]
    (if (:eval-in-leiningen project)
      (eval-in-leiningen project form-string)
      (eval-in-subprocess project form-string))))

 ;; .class file cleanup

(defn- has-source-package?
  "Test if the class file's package exists as a directory in source-path."
  [project f source-path]
  (and source-path
       (let [[[parent] [_ _ proxy-mod-parent]]
             (->> f, (iterate #(.getParentFile %)),
                  (take-while identity), rest,
                  (split-with #(not (re-find #"^proxy\$" (.getName %)))))]
         (.isDirectory (file (.replace (.getPath (or proxy-mod-parent parent))
                                       (:compile-path project)
                                       source-path))))))

(defn- class-in-project? [project f]
  (or (has-source-package? project f (:source-path project))
      (has-source-package? project f (:java-source-path project))
      (.exists (file (str (.replace (.getParent f)
                                    (:compile-path project)
                                    (:source-path project)) ".clj")))))

(defn- relative-path [project f]
  (let [root-length (if (= \/ (last (:compile-path project)))
                      (count (:compile-path project))
                      (inc (count (:compile-path project))))]
    (subs (.getAbsolutePath f) root-length)))

(defn- blacklisted-class? [project f]
  ;; true indicates all non-project classes are blacklisted
  (or (true? (:clean-non-project-classes project))
      (some #(re-find % (relative-path project f))
            (:clean-non-project-classes project))))

(defn- whitelisted-class? [project f]
  (or (class-in-project? project f)
      (and (:class-file-whitelist project)
           (re-find (:class-file-whitelist project)
                    (relative-path project f)))))

(defn clean-non-project-classes [project]
  (when (:clean-non-project-classes project)
    (doseq [f (file-seq (file (:compile-path project)))
            :when (and (.isFile f)
                       (not (whitelisted-class? project f))
                       (blacklisted-class? project f))]
      (.delete f))))

 ;; actual task

(defn- status [code msg]
  (when-not *silently* ; TODO: should silently only affect success?
    (binding [*out* (if (zero? code) *out* *err*)]
      (println msg)))
  code)

(def ^{:private true} success (partial status 0))
(def ^{:private true} failure (partial status 1))

(defn compile
  "Compile Clojure source into .class files.

Uses the namespaces specified under :aot in project.clj or those given
as command-line arguments."
  ([project]
     (when (:java-source-path project)
       (javac project))
     (if (seq (compilable-namespaces project))
       (if-let [namespaces (seq (stale-namespaces project))]
         (binding [*skip-auto-compile* true]
           (try
             (if (zero? (eval-in-project project
                                         `(doseq [namespace# '~namespaces]
                                            (when-not ~*silently*
                                              (println "Compiling" namespace#))
                                            (clojure.core/compile namespace#))))
               (success "Compilation succeeded.")
               (failure "Compilation failed."))
             (finally (clean-non-project-classes project))))
         (success "All namespaces already :aot compiled."))
       (success "No namespaces to :aot compile listed in project.clj.")))
  ([project & namespaces]
     (compile (assoc project
                :aot (if (= namespaces [":all"])
                       :all
                       (map symbol namespaces))))))<|MERGE_RESOLUTION|>--- conflicted
+++ resolved
@@ -81,13 +81,6 @@
           "NUL"
           "/dev/null")))
 
-<<<<<<< HEAD
-(defn- get-jvm-args [project]
-  (remove empty?
-          `(~@(when-let [opts (System/getenv "JVM_OPTS")] [opts])
-            ~@(:jvm-opts project)
-            ~@(:jvm-opts (user-settings)))))
-=======
 (defn- as-str [x]
   (if (instance? clojure.lang.Named x)
     (name x)
@@ -108,7 +101,6 @@
                                                      (:debug project)))})
       ~@(when (and native-arch-path (.exists native-arch-path))
           [(d-property [:java-library-path native-arch-path])]))))
->>>>>>> b8bdde84
 
 (defn- injected-forms []
   (with-open [rdr (-> "robert/hooke.clj" resource reader PushbackReader.)]
