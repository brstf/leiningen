(ns leiningen.jar
  "Package up all the project's files into a jar file."
  (:require [leiningen.compile :as compile]
            [clojure.string :as string]
            [lancet.core :as lancet])
  (:use [leiningen.pom :only [make-pom make-pom-properties]]
        [leiningen.deps :only [deps]]
        [leiningen.util.maven :only [make-local-repo]]
        [clojure.java.io :only [copy file]])
  (:import (java.util.jar Manifest JarEntry JarOutputStream)
           (java.util.regex Pattern)
           (java.util.jar JarFile)
           (java.io BufferedOutputStream FileOutputStream
                    ByteArrayInputStream)))

(defn- read-resource [resource-name]
  (-> (.getContextClassLoader (Thread/currentThread))
      (.getResourceAsStream resource-name)
      (slurp)))

(defn- read-bin-template [system]
  (case system
        :unix (read-resource "script-template")
        :windows (read-resource "script-template.bat")))

(defn unix-path [path]
  (.replace path "\\" "/"))

(defn windows-path [path]
  (.replace path "/" "\\"))

(defn local-repo-path
  ([group name version]
     (local-repo-path {:group group :name name :version version}))
  ([{:keys [group name version]}]
     (unix-path (format
                 "%s/%s/%s/%s/%s-%s.jar"
<<<<<<< HEAD
                 (.getBasedir (make-local-repo)) (.replace group "." "/")
                 name version name version))))
=======
                 (.getBasedir (make-local-repo))
                 (.replace group "." "/") name version name version))))
>>>>>>> fb0b39d6

(defn- script-classpath-for [project deps-fileset system]
  (let [deps (when deps-fileset
               (-> deps-fileset
                   (.getDirectoryScanner lancet/ant-project)
                   (.getIncludedFiles)))
        unix-paths (conj (for [dep deps]
                           (unix-path (format "$HOME/.m2/repository/%s" dep)))
                         (local-repo-path project))]
    (case system
          :unix (string/join ":" unix-paths)
          :windows (string/join ";" (for [path unix-paths]
                                      (windows-path
                                       (.replace path "$HOME"
                                                 "%USERPROFILE%")))))))

(defn- shell-wrapper-name [project]
  (get-in project [:shell-wrapper :bin]
          (format "bin/%s" (:name project))))

(defn- shell-wrapper-contents [project bin-name main deps-fileset system]
  (let [file-name (case system
                        :unix bin-name
                        :windows (format "%s.bat" bin-name))
        bin-file (file file-name)]
    (format (if (.exists bin-file)
              (slurp bin-file)
              (read-bin-template system))
            (script-classpath-for project deps-fileset system)
            main (:version project))))

(defn- shell-wrapper-filespecs [project deps-fileset]
  (when (:shell-wrapper project)
    (let [main (or (:main (:shell-wrapper project)) (:main project))
          bin-name (shell-wrapper-name project)
          read-bin #(shell-wrapper-contents
                     project bin-name main deps-fileset %)]
      [{:type :bytes
        :path bin-name
        :bytes (.getBytes (read-bin :unix))}
       {:type :bytes
        :path (format "%s.bat" bin-name)
        :bytes (.getBytes (read-bin :windows))}])))

(def default-manifest
     {"Created-By" (str "Leiningen " (System/getenv "LEIN_VERSION"))
      "Built-By" (System/getProperty "user.name")
      "Build-Jdk" (System/getProperty "java.version")})

(defn make-manifest [project & [extra-entries]]
  (Manifest.
   (ByteArrayInputStream.
    (.getBytes
     (reduce (fn [manifest [k v]]
               (str manifest "\n" k ": " v))
             "Manifest-Version: 1.0"
             (merge default-manifest (:manifest project)
                    (when (:shell-wrapper project)
                      {"Leiningen-shell-wrapper" (shell-wrapper-name project)})
                    (when-let [main (:main project)]
                      {"Main-Class" (.replaceAll (str main) "-" "_")})))))))

(defn manifest-map [manifest]
  (let [attrs (.getMainAttributes manifest)]
    (zipmap (map str (keys attrs)) (vals attrs))))

(defn skip-file? [file relative-path patterns]
  (or (not (.exists file))
      (.isDirectory file)
      (re-find #"^\.?#" (.getName file))
      (re-find #"~$" (.getName file))
      (some #(re-find % relative-path) patterns)))

(defmulti copy-to-jar (fn [project jar-os spec] (:type spec)))

(defn- trim-leading-str [s to-trim]
  (.replaceAll s (str "^" (Pattern/quote to-trim)) ""))

(defmethod copy-to-jar :path [project jar-os spec]
  (let [root (str (unix-path (:root project)) \/)
        noroot  #(trim-leading-str (unix-path %) root)
        [resources classes src]
        (map noroot (map project [:resources-path :compile-path :source-path]))]
    (doseq [child (file-seq (file (:path spec)))]
      (let [path (reduce trim-leading-str (unix-path (str child))
                         [root resources classes src "/"])]
        (when-not (skip-file? child path (:jar-exclusions project))
          (.putNextEntry jar-os (doto (JarEntry. path)
                                  (.setTime (.lastModified child))))
          (copy child jar-os))))))

(defmethod copy-to-jar :bytes [project jar-os spec]
  (when-not (some #(re-find % (:path spec)) (:jar-exclusions project))
    (.putNextEntry jar-os (JarEntry. (:path spec)))
    (copy (ByteArrayInputStream. (:bytes spec)) jar-os)))

(defn write-jar [project out-filename filespecs]
  (let [manifest (make-manifest project)]
    (with-open [jar-os (-> out-filename
                           (FileOutputStream.)
                           (BufferedOutputStream.)
                           (JarOutputStream. manifest))]
      (doseq [filespec filespecs]
        (copy-to-jar project jar-os filespec)))))

(defn get-default-jar-name [project]
  (or (:jar-name project)
      (str (:name project) "-" (:version project) ".jar")))

(defn get-jar-filename
  ([project jar-name]
     (let [target-dir (:target-dir project)]
       (.mkdirs (file target-dir))
       (str target-dir "/" jar-name)))
  ([project] (get-jar-filename project (get-default-jar-name project))))

(defn get-default-uberjar-name [project]
  (or (:uberjar-name project)
      (str (:name project) \- (:version project) "-standalone.jar")))

(defn- filespecs [project deps-fileset]
  (let [javasrc (:java-source-path project)
        cljsrc (:source-path project)]
    (concat
     [{:type :bytes
       :path (format "META-INF/maven/%s/%s/pom.xml"
                     (:group project)
                     (:name project))
       :bytes (make-pom project)}
      {:type :bytes
       :path (format "META-INF/maven/%s/%s/pom.properties"
                     (:group project)
                     (:name project))
       :bytes (make-pom-properties project)}
      {:type :path :path (:compile-path project)}
      {:type :path :path (str (:root project) "/project.clj")}]
     (when (and (:resources-path project)
                (.exists (file (:resources-path project))))
       [{:type :path :path (:resources-path project)}])
     (when (and javasrc
                (not (:omit-source project))
                (not (.startsWith javasrc cljsrc))
                (not (.startsWith cljsrc javasrc)))
       [{:type :path :path javasrc}])
     (when-not (:omit-source project)
       [{:type :path :path cljsrc}])
     (shell-wrapper-filespecs project deps-fileset))))

(defn extract-jar
  "Unpacks jar-file into target-dir. jar-file can be a JarFile
  instance or a path to a jar file on disk."
  [jar-file target-dir]
  (let [jar (if (isa? jar-file JarFile)
              jar-file
              (JarFile. jar-file true))
        entries (enumeration-seq (.entries jar))
        target-file #(file target-dir (.getName %))]
    (doseq [entry entries :when (not (.isDirectory entry))
            :let [f (target-file entry)]]
      (.mkdirs (.getParentFile f))
      (copy (.getInputStream jar entry) f))))

(defn ^{:help-arglists '([])} jar
  "Package up all the project's files into a jar file.

Create a $PROJECT-$VERSION.jar file containing project's source files as well
as .class files if applicable. If project.clj contains a :main key, the -main
function in that namespace will be used as the main-class for executable jar."
  ([project jar-name]
     (when jar-name
       (println "WARNING: Using the jar task with an argument is deprecated."))
     (let [deps-fileset (deps (assoc project :checksum-deps false))
           status (compile/compile project)]
       (if (zero? status)
         (let [jar-path (get-jar-filename project (get-default-jar-name project))]
           (write-jar project jar-path (filespecs project deps-fileset))
           (println "Created" jar-path)
           jar-path)
         status)))
  ([project] (jar project nil)))<|MERGE_RESOLUTION|>--- conflicted
+++ resolved
@@ -35,13 +35,8 @@
   ([{:keys [group name version]}]
      (unix-path (format
                  "%s/%s/%s/%s/%s-%s.jar"
-<<<<<<< HEAD
-                 (.getBasedir (make-local-repo)) (.replace group "." "/")
-                 name version name version))))
-=======
                  (.getBasedir (make-local-repo))
                  (.replace group "." "/") name version name version))))
->>>>>>> fb0b39d6
 
 (defn- script-classpath-for [project deps-fileset system]
   (let [deps (when deps-fileset
