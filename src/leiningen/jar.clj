--- conflicted
+++ resolved
@@ -1,10 +1,10 @@
 (ns leiningen.jar
   "Create a jar containing the compiled code and original source."
   (:require [leiningen.compile :as compile]
-            [clojure.string :as string])
+            [clojure.string :as string]
+            [lancet])
   (:use [leiningen.pom :only [make-pom make-pom-properties]]
         [leiningen.deps :only [deps]]
-        [lancet :only [ant-project]]
         [clojure.java.io :only [copy file]])
   (:import [java.util.jar Manifest JarEntry JarOutputStream]
            [java.util.regex Pattern]
@@ -32,26 +32,15 @@
   ([group name version]
      (local-repo-path {:group group :name name :version version}))
   ([{:keys [group name version]}]
-<<<<<<< HEAD
-     (format "$HOME/.m2/repository/%s/%s/%s/%s-%s.jar"
-             (.replaceAll group "\\." "/") name version name version)))
-
-(defn- script-classpath-for [project deps-fileset]
-  (string/join ":" (conj (for [dep (when (:dependencies project)
-                                     (-> deps-fileset
-                                         (.getDirectoryScanner ant-project)
-                                         (.getIncludedFiles)))]
-                           (format "$HOME/.m2/repository/%s" dep))
-                         (local-repo-path project))))
-=======
      (unix-path (format
                  "$HOME/.m2/repository/%s/%s/%s/%s-%s.jar"
                  (.replace group "." "/") name version name version))))
 
 (defn- script-classpath-for [project deps-fileset system]
-  (let [deps (-> deps-fileset
-                 (.getDirectoryScanner lancet/ant-project)
-                 (.getIncludedFiles))
+  (let [deps (when deps-fileset
+               (-> deps-fileset
+                   (.getDirectoryScanner lancet/ant-project)
+                   (.getIncludedFiles)))
         unix-paths (conj (for [dep deps]
                            (unix-path (format "$HOME/.m2/repository/%s" dep)))
                          (local-repo-path project))]
@@ -61,7 +50,6 @@
                                       (windows-path
                                        (.replace path "$HOME"
                                                  "%USERPROFILE%")))))))
->>>>>>> 1b2e9703
 
 (defn- shell-wrapper-name [project]
   (get-in project [:shell-wrapper :bin]
