(ns leiningen.update-in
  (:refer-clojure :exclude [update-in])
  (:require [leiningen.core.main :as main] [clojure.core :as clj]))

(defn ^:internal parse-args [key-path f args]
<<<<<<< HEAD
  (let [[f-args [_ task-name & task-args]] (split-with #(not= "--" %) args)]
    [(mapv keyword (rest (.split key-path ":")))
     (resolve (read-string f))
     (mapv read-string f-args)
     task-name
     task-args]))
=======
  (let [[f-args [_ & task+args]] (split-with #(not= "--" %) args)]
    [(mapv keyword (rest (.split key-path ":")))
     (resolve (read-string f))
     (mapv read-string f-args)
     task+args]))
>>>>>>> 4280f2bb

(defn ^:internal update-project [project keys-vec f args]
  (let [f #(apply apply (concat (if (seq keys-vec)
                                  [clj/update-in % keys-vec f]
                                  [f %])
                                args
                                [nil]))]
    (vary-meta (f project) clj/update-in [:without-profiles] f)))

(defn ^:higher-order update-in
  "Perform arbitrary transformations on your project map.

Acts a lot like calling `clojure.core/update-in` on your project map
and then invoking a task on it, but with a few differences. Instead of
a vector of keys for reaching into nested maps, just mash keywords
together like \":repl-options:port\". A single \":\" refers to the map
root. Provide the arguments to f (which must be a resolvable var)
followed by \"--\", and then the task name and arguments to the task:

    $ lein update-in :dependencies conj \"[slamhound \\\"1.1.3\\\"]\" -- repl"
  [project key-path f & args]
<<<<<<< HEAD
  (let [[keys-vec f f-args task-name task-args] (parse-args key-path f args)]
    (main/apply-task task-name
                     (update-project project keys-vec f f-args)
                     task-args)))
=======
  (let [[keys-vec f f-args task+args] (parse-args key-path f args)]
    (main/resolve-and-apply (update-project project keys-vec f f-args)
                            task+args)))
>>>>>>> 4280f2bb
<|MERGE_RESOLUTION|>--- conflicted
+++ resolved
@@ -3,20 +3,11 @@
   (:require [leiningen.core.main :as main] [clojure.core :as clj]))
 
 (defn ^:internal parse-args [key-path f args]
-<<<<<<< HEAD
-  (let [[f-args [_ task-name & task-args]] (split-with #(not= "--" %) args)]
-    [(mapv keyword (rest (.split key-path ":")))
-     (resolve (read-string f))
-     (mapv read-string f-args)
-     task-name
-     task-args]))
-=======
   (let [[f-args [_ & task+args]] (split-with #(not= "--" %) args)]
     [(mapv keyword (rest (.split key-path ":")))
      (resolve (read-string f))
      (mapv read-string f-args)
      task+args]))
->>>>>>> 4280f2bb
 
 (defn ^:internal update-project [project keys-vec f args]
   (let [f #(apply apply (concat (if (seq keys-vec)
@@ -38,13 +29,6 @@
 
     $ lein update-in :dependencies conj \"[slamhound \\\"1.1.3\\\"]\" -- repl"
   [project key-path f & args]
-<<<<<<< HEAD
-  (let [[keys-vec f f-args task-name task-args] (parse-args key-path f args)]
-    (main/apply-task task-name
-                     (update-project project keys-vec f f-args)
-                     task-args)))
-=======
   (let [[keys-vec f f-args task+args] (parse-args key-path f args)]
     (main/resolve-and-apply (update-project project keys-vec f f-args)
-                            task+args)))
->>>>>>> 4280f2bb
+                            task+args)))