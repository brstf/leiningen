--- conflicted
+++ resolved
@@ -3,35 +3,17 @@
 LEIN_VERSION="1.6.0-SNAPSHOT"
 export LEIN_VERSION
 
-<<<<<<< HEAD
-if [ "$USER" = "root" ] && [ "$LEIN_ROOT" = "" ]; then
-=======
-case $LEIN_VERSION in
-    *SNAPSHOT) SNAPSHOT="YES" ;;
-    *) SNAPSHOT="NO" ;;
-esac
-
-# Make sure classpath is in unix format for manipulating, then put
-# it back to windows format when we use it
-if [ "$OSTYPE" = "cygwin" ] && [ "$CLASSPATH" != "" ]; then
-    CLASSPATH=`cygpath -up $CLASSPATH`
-fi
-
 if [ `whoami` = "root" ] && [ "$LEIN_ROOT" = "" ]; then
->>>>>>> cb6fb377
     echo "WARNING: You're currently running as root; probably by accident."
     echo "Press control-C to abort or Enter to continue as root."
     echo "Set LEIN_ROOT to disable this warning."
     read _
 fi
 
-<<<<<<< HEAD
 # cd to the project root, if applicable
-=======
 NOT_FOUND=1
->>>>>>> cb6fb377
 ORIGINAL_PWD="$PWD"
-while [ ! -r "$PWD/project.clj" ] && [ "$PWD" != "/" ] && [ ! $NOT_FOUND ]; do
+while [ ! -r "$PWD/project.clj" ] && [ "$PWD" != "/" ] && [ $NOT_FOUND -ne 0 ]; do
     cd ..
     if [ "$(dirname "$PWD")" = "/" ]; then
         NOT_FOUND=0
@@ -46,22 +28,14 @@
 
 LEIN_PLUGINS="$(ls -1 lib/dev/*jar 2> /dev/null | tr \\n \:)"
 LEIN_USER_PLUGINS="$(ls -1 $LEIN_HOME/plugins/*jar 2> /dev/null | tr \\n \:)"
-<<<<<<< HEAD
-CLASSPATH=$LEIN_USER_PLUGINS:$LEIN_PLUGINS:test/:src/:$CLASSPATH
-CLOJURE_JAR="/usr/share/java/clojure-1.2.0.jar"
-=======
 CLASSPATH=$CLASSPATH:$LEIN_USER_PLUGINS:$LEIN_PLUGINS:test/:src/
-LEIN_JAR="$HOME/.lein/self-installs/leiningen-$LEIN_VERSION-standalone.jar"
-CLOJURE_JAR="$HOME/.m2/repository/org/clojure/clojure/1.2.0/clojure-1.2.0.jar"
-NULL_DEVICE=/dev/null
->>>>>>> cb6fb377
+CLOJURE_JAR="/usr/share/java/clojure-1.2.1.jar"
 
 for JAR in lein/'*' \
     jtidy.jar ant.jar ant-launcher.jar xml-apis.jar; do
     CLASSPATH="$CLASSPATH":"/usr/share/java/$JAR"
 done
 
-<<<<<<< HEAD
 if [ $DEBUG ]; then
     echo $CLASSPATH
     echo $CLOJURE_JAR
@@ -71,6 +45,7 @@
 if ([ "$1" = "repl" ] || [ "$1" = "interactive" ] || [ "$1" = "int" ]) &&
     [ -z $INSIDE_EMACS ] && [ "$TERM" != "dumb" ]; then
     RLWRAP=`which rlwrap`
+    RLWRAP="$RLWRAP -m -q '\"'" # custom quote chars
 fi
 
 # The -Xbootclasspath argument is optional here: if the jar
@@ -78,137 +53,4 @@
 # slower JVM boot.
 exec $RLWRAP $JAVA_CMD -Xbootclasspath/a:"$CLOJURE_JAR" -client $JVM_OPTS \
     -cp "$CLASSPATH" -Dleiningen.original.pwd="$ORIGINAL_PWD" \
-    clojure.main -e "(use 'leiningen.core)(-main)" /dev/null $@
-=======
-BIN_DIR="$(dirname "$SCRIPT")"
-
-if [ -r "$BIN_DIR/../src/leiningen/core.clj" ]; then
-    # Running from source checkout
-    LEIN_DIR="$(dirname "$BIN_DIR")"
-    LEIN_LIBS="$(find -H "$LEIN_DIR/lib" -mindepth 1 -maxdepth 1 -print0 2> /dev/null | tr \\0 \:)"
-    CLASSPATH="$CLASSPATH:$LEIN_LIBS:$LEIN_DIR/src:$LEIN_DIR/classes:$LEIN_DIR/resources:$LEIN_JAR"
-
-    if [ "$LEIN_LIBS" = "" -a "$1" != "self-install" -a ! -r "$LEIN_JAR" ]; then
-        echo "Leiningen is missing its dependencies. Please see \"Building\" in the README."
-        exit 1
-    fi
-else
-    # Not running from a checkout
-    CLASSPATH="$CLASSPATH:$LEIN_JAR"
-
-    if [ ! -r "$LEIN_JAR" -a "$1" != "self-install" ]; then
-        "$0" self-install
-    fi
-fi
-
-HTTP_CLIENT="wget --no-check-certificate -O"
-if type -p curl >/dev/null 2>&1; then
-    if [ "$https_proxy" != "" ]; then
-        CURL_PROXY="-x $https_proxy"
-    fi
-    HTTP_CLIENT="curl $CURL_PROXY --insecure -f -L -o"
-fi
-
-JAVA_CMD=${JAVA_CMD:-"java"}
-
-# Support $JAVA_OPTS for backwards-compatibility.
-JVM_OPTS=${JVM_OPTS:-$JAVA_OPTS}
-
-# If you're packaging this for a package manager (.deb, homebrew, etc)
-# you need to remove the self-install and upgrade functionality.
-if [ "$1" = "self-install" ]; then
-    echo "Downloading Leiningen now..."
-    LEIN_DIR=`dirname "$LEIN_JAR"`
-    mkdir -p "$LEIN_DIR"
-    LEIN_URL="https://github.com/downloads/technomancy/leiningen/leiningen-$LEIN_VERSION-standalone.jar"
-    $HTTP_CLIENT "$LEIN_JAR" "$LEIN_URL"
-    if [ $? != 0 ]; then
-        echo "Failed to download $LEIN_URL"
-        if [ $SNAPSHOT = "YES" ]; then
-            echo "If you have Maven installed, you can do"
-            echo "mvn dependency:copy-dependencies; mv target/dependency lib"
-            echo "See README.md for further SNAPSHOT build instructions."
-        fi
-        rm $LEIN_JAR 2> /dev/null
-        exit 1
-    fi
-elif [ "$1" = "upgrade" ]; then
-    # TODO: ensure we're not running from a checkout
-    if [ $SNAPSHOT = "YES" ]; then
-        echo "The upgrade task is only meant for stable releases."
-        echo "See the \"Hacking\" section of the README."
-        exit 1
-    fi
-    if [ ! -w "$SCRIPT" ]; then
-        echo "You do not have permission to upgrade the installation in $SCRIPT"
-        exit 1
-    else
-        echo "The script at $SCRIPT will be upgraded to the latest stable version."
-        echo -n "Do you want to continue [Y/n]? "
-        read RESP
-        case "$RESP" in
-            y|Y|"")
-                echo
-                echo "Upgrading..."
-                TARGET="/tmp/lein-$$-upgrade"
-                LEIN_SCRIPT_URL="https://github.com/technomancy/leiningen/raw/stable/bin/lein"
-                $HTTP_CLIENT "$TARGET" "$LEIN_SCRIPT_URL" \
-                    && mv "$TARGET" "$SCRIPT" \
-                    && chmod +x "$SCRIPT" \
-                    && echo && $SCRIPT self-install && echo && echo "Now running" `$SCRIPT version`
-                exit $?;;
-            *)
-                echo "Aborted."
-                exit 1;;
-        esac
-    fi
-else
-    if [ "$OSTYPE" = "cygwin" ]; then
-        # When running on Cygwin, use Windows-style paths for java
-        CLOJURE_JAR=`cygpath -w "$CLOJURE_JAR"`
-        ORIGINAL_PWD=`cygpath -w "$ORIGINAL_PWD"`
-        CLASSPATH=`cygpath -wp "$CLASSPATH"`
-        NULL_DEVICE=NUL
-    fi
-
-    if [ $DEBUG ]; then
-        echo $CLASSPATH
-        echo $CLOJURE_JAR
-    fi
-
-    JLINE=""
-    if ([ "$1" = "repl" ] || [ "$1" = "interactive" ] || [ "$1" = "int" ]) &&
-        [ -z $INSIDE_EMACS ] && [ "$TERM" != "dumb" ]; then
-        # Use rlwrap if it's available, otherwise fall back to JLine
-        RLWRAP=`which rlwrap`
-        if [ ! -x "$RLWRAP" ] || [ "$RLWRAP" = "" ]; then
-            if [ ! -r "$LEIN_HOME/.jline-warn" ]; then
-                echo "Using JLine for console I/O; install rlwrap for optimum experience."
-                touch "$LEIN_HOME/.jline-warn"
-            fi
-            RLWRAP=""
-            JLINE=jline.ConsoleRunner
-            if [ "$OSTYPE" = "cygwin" ]; then
-                JLINE="-Djline.terminal=jline.UnixTerminal jline.ConsoleRunner"
-                CYGWIN_JLINE=y
-            fi
-        else
-            # Test to see if rlwrap supports custom quote chars
-            rlwrap -m -q '"' echo "hi" > /dev/null 2>&1
-            if [ $? -eq 0 ]; then
-                RLWRAP="$RLWRAP -m -q '\"'"
-            fi
-        fi
-    fi
-
-    # The -Xbootclasspath argument is optional here: if the jar
-    # doesn't exist everything will still work, it will just have a
-    # slower JVM boot.
-    test $CYGWIN_JLINE && stty -icanon min 1 -echo
-    exec $RLWRAP $JAVA_CMD -Xbootclasspath/a:"$CLOJURE_JAR" -client $JVM_OPTS \
-        -Dleiningen.original.pwd="$ORIGINAL_PWD" \
-        -cp "$CLASSPATH" $JLINE clojure.main -e "(use 'leiningen.core)(-main)" \
-        $NULL_DEVICE "$@"
-    test $CYGWIN_JLINE && stty icanon echo
-fi
->>>>>>> cb6fb377
+    clojure.main -e "(use 'leiningen.core)(-main)" /dev/null $@