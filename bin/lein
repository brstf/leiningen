--- conflicted
+++ resolved
@@ -77,9 +77,9 @@
 SHARE_JARS="ant ant-launcher classworlds clojure-1.2 \
 lucene-memory maven-ant-tasks maven-artifact maven-artifact-manager \
 maven-error-diagnostics maven-model maven-settings maven-project maven-profile \
-plexus-container-default-alpha plexus-interpolation plexus-utils \
-wagon-file wagon-http-lightweight wagon-http-shared wagon-provider-api xml-apis
-lucene-core lucene-highlighter clucy robert-hooke lancet leiningen
+maven-repository-metadataplexus-container-default-alpha plexus-interpolation \
+plexus-utils wagon-file wagon-http-lightweight wagon-http-shared wagon-provider-api \
+xml-apis lucene-core lucene-highlighter clucy robert-hooke lancet leiningen
 backport-util-concurrent" # NFI why that last one is necessary
 for JAR in $SHARE_JARS; do
     CLASSPATH="$CLASSPATH":"/usr/share/java/$JAR.jar"
@@ -119,9 +119,4 @@
             -Dleiningen.original.pwd="$ORIGINAL_PWD" \
             -cp "$CLASSPATH" clojure.main -e "(use 'leiningen.core)(-main)" \
             $NULL_DEVICE "$@"
-<<<<<<< HEAD
-=======
-    fi
-    test $CYGWIN_JLINE && stty icanon echo
->>>>>>> ed424119
 fi