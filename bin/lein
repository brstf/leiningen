#!/bin/bash

LEIN_VERSION="1.6.0"
export LEIN_VERSION

if [ `whoami` = "root" ] && [ "$LEIN_ROOT" = "" ]; then
    echo "WARNING: You're currently running as root; probably by accident."
    echo "Press control-C to abort or Enter to continue as root."
    echo "Set LEIN_ROOT to disable this warning."
    read _
fi

# cd to the project root, if applicable
NOT_FOUND=1
ORIGINAL_PWD="$PWD"
while [ ! -r "$PWD/project.clj" ] && [ "$PWD" != "/" ] && [ $NOT_FOUND -ne 0 ]; do
    cd ..
    if [ "$(dirname "$PWD")" = "/" ]; then
        NOT_FOUND=0
        cd "$ORIGINAL_PWD"
    fi
done

# Support $JAVA_OPTS for backwards-compatibility.
JVM_OPTS=${JVM_OPTS:-$JAVA_OPTS}
JAVA_CMD=${JAVA_CMD:-"java"}
LEIN_HOME=${LEIN_HOME:-"$HOME/.lein"}

DEV_PLUGINS="$(ls -1 lib/dev/*jar 2> /dev/null)"
USER_PLUGINS="$(ls -1 "$LEIN_HOME"/plugins/*jar 2> /dev/null)"

artifact_name () {
    echo "$1" | sed -e "s/.*\/\(.*\)/\1/" | \
        rev | sed -e "s/raj[-[:digit:].]*-\(.*\)/\1/" | rev
}

unique_user_plugins () {
    saveIFS="$IFS"
    IFS="$(printf '\n\t')"

    plugins="$(echo "$DEV_PLUGINS"; echo "$USER_PLUGINS")"
    artifacts="$(for i in $plugins; do echo "$(artifact_name "$i")"; done)"
    duplicates="$(echo "$artifacts" | sort | uniq -d)"

    if [ -z "$duplicates" ]; then
        echo "$USER_PLUGINS"
    else
        for i in $USER_PLUGINS; do
            artifact="$(artifact_name "$i")"
            if ! echo "$duplicates" | grep -xq "$artifact"; then
                echo "$i"
            fi
        done
    fi
    IFS="$saveIFS"
}

LEIN_PLUGIN_PATH="$(echo "$DEV_PLUGINS" | tr \\n :)"
LEIN_USER_PLUGIN_PATH="$(echo "$(unique_user_plugins)" | tr \\n :)"
CLASSPATH="$CLASSPATH:$LEIN_PLUGIN_PATH:$LEIN_USER_PLUGIN_PATH:test/:src/"
LEIN_JAR="$HOME/.lein/self-installs/leiningen-$LEIN_VERSION-standalone.jar"
CLOJURE_JAR="$HOME/.m2/repository/org/clojure/clojure/1.2.1/clojure-1.2.1.jar"
NULL_DEVICE=/dev/null

# normalize $0 on certain BSDs
if [ "$(dirname "$0")" = "." ]; then
    SCRIPT="$(which $(basename "$0"))"
else
    SCRIPT="$0"
fi

for JAR in lein/'*' \
    ant.jar ant-launcher.jar xml-apis.jar; do
    CLASSPATH="$CLASSPATH":"/usr/share/java/$JAR:lib/*"
done

# to package
for JAR in clojure-contrib-1.2.0 clucy-0.2.1 hooke-1.1.1 lancet-1.0.1; do
    CLASSPATH="$CLASSPATH":"fake-lib/$JAR.jar"
done


if [ $DEBUG ]; then
    echo $CLASSPATH
    echo $CLOJURE_JAR
fi

# Use rlwrap if appropriate
if ([ "$1" = "repl" ] || [ "$1" = "interactive" ] || [ "$1" = "int" ]) &&
    [ -z $INSIDE_EMACS ] && [ "$TERM" != "dumb" ]; then
    which rlwrap
    if [ $? -eq 0 ]; then
        RLWRAP="rlwrap -m -q '\"'" # custom quote chars
    fi
fi

<<<<<<< HEAD
# Use rlwrap when appropriate
if ([ "$1" = "repl" ] || [ "$1" = "interactive" ] || [ "$1" = "int" ]) &&
    [ -z $INSIDE_EMACS ] && [ "$TERM" != "dumb" ]; then
    which rlwrap
    if [ $? -eq 0 ]; then
        RLWRAP="rlwrap -m -q '\"'" # custom quote chars
=======
export JAVA_CMD=${JAVA_CMD:-"java"}

# Support $JAVA_OPTS for backwards-compatibility.
export JVM_OPTS=${JVM_OPTS:-"$JAVA_OPTS"}

# TODO: investigate http://skife.org/java/unix/2011/06/20/really_executable_jars.html
# If you're packaging this for a package manager (.deb, homebrew, etc)
# you need to remove the self-install and upgrade functionality.
if [ "$1" = "self-install" ]; then
    echo "Downloading Leiningen now..."
    LEIN_DIR=`dirname "$LEIN_JAR"`
    mkdir -p "$LEIN_DIR"
    LEIN_URL="https://github.com/downloads/technomancy/leiningen/leiningen-$LEIN_VERSION-standalone.jar"
    $HTTP_CLIENT "$LEIN_JAR" "$LEIN_URL"
    if [ $? != 0 ]; then
        echo "Failed to download $LEIN_URL"
        if [ $SNAPSHOT = "YES" ]; then
            echo "If you have Maven installed, you can do"
            echo "mvn dependency:copy-dependencies; mv target/dependency lib"
            echo "See README.md for further SNAPSHOT build instructions."
        fi
        rm $LEIN_JAR 2> /dev/null
        exit 1
    fi
elif [ "$1" = "upgrade" ]; then
    if [ "$LEIN_DIR" != "" ]; then
        echo "The upgrade task is not meant to be run from a checkout."
        exit 1
    fi
    if [ $SNAPSHOT = "YES" ]; then
        echo "The upgrade task is only meant for stable releases."
        echo "See the \"Hacking\" section of the README."
        exit 1
    fi
    if [ ! -w "$SCRIPT" ]; then
        echo "You do not have permission to upgrade the installation in $SCRIPT"
        exit 1
    else
        echo "The script at $SCRIPT will be upgraded to the latest stable version."
        echo -n "Do you want to continue [Y/n]? "
        read RESP
        case "$RESP" in
            y|Y|"")
                echo
                echo "Upgrading..."
                TARGET="/tmp/lein-$$-upgrade"
                LEIN_SCRIPT_URL="https://github.com/technomancy/leiningen/raw/stable/bin/lein"
                $HTTP_CLIENT "$TARGET" "$LEIN_SCRIPT_URL" \
                    && mv "$TARGET" "$SCRIPT" \
                    && chmod +x "$SCRIPT" \
                    && echo && $SCRIPT self-install && echo && echo "Now running" `$SCRIPT version`
                exit $?;;
            *)
                echo "Aborted."
                exit 1;;
        esac
    fi
else
    if [ "$OSTYPE" = "cygwin" ]; then
        # When running on Cygwin, use Windows-style paths for java
        CLOJURE_JAR=`cygpath -w "$CLOJURE_JAR"`
        ORIGINAL_PWD=`cygpath -w "$ORIGINAL_PWD"`
        CLASSPATH=`cygpath -wp "$CLASSPATH"`
        NULL_DEVICE=NUL
    fi

    if [ $DEBUG ]; then
        echo $CLASSPATH
        echo $CLOJURE_JAR
    fi

    JLINE=""
    if ([ "$1" = "repl" ] || [ "$1" = "interactive" ] || [ "$1" = "int" ]) &&
        [ -z $INSIDE_EMACS ] && [ "$TERM" != "dumb" ]; then
        # Use rlwrap if it's available, otherwise fall back to JLine
        RLWRAP=`which rlwrap`
        if [ ! -x "$RLWRAP" ] || [ "$RLWRAP" = "" ]; then
            if [ ! -r "$LEIN_HOME/.jline-warn" ]; then
                echo "Using JLine for console I/O; install rlwrap for optimum experience."
                touch "$LEIN_HOME/.jline-warn"
            fi
            RLWRAP=""
            JLINE=jline.ConsoleRunner
            if [ "$OSTYPE" = "cygwin" ]; then
                JLINE="-Djline.terminal=jline.UnixTerminal jline.ConsoleRunner"
                CYGWIN_JLINE=y
            fi
        else
            # Test to see if rlwrap supports custom quote chars
            rlwrap -m -q '"' echo "hi" > /dev/null 2>&1
            if [ $? -eq 0 ]; then
                RLWRAP="$RLWRAP -m -q '\"'"
            fi
        fi
>>>>>>> 8a3054ee
    fi

elif [ "$1" = "trampoline" ]; then
        TRAMPOLINE_FILE="/tmp/lein-trampoline-$$"
        $JAVA_CMD -Xbootclasspath/a:"$CLOJURE_JAR" -client $JVM_OPTS \
            -Dleiningen.original.pwd="$ORIGINAL_PWD" \
            -Dleiningen.trampoline-file=$TRAMPOLINE_FILE -cp "$CLASSPATH" \
            clojure.main -e "(use 'leiningen.core)(-main)" \
            $NULL_DEVICE "$@"
        if [ -r $TRAMPOLINE_FILE ]; then
            TRAMPOLINE="$(cat $TRAMPOLINE_FILE)"
            rm $TRAMPOLINE_FILE
            exec sh -c "$TRAMPOLINE"
        fi
else
        exec $RLWRAP $JAVA_CMD -Xbootclasspath/a:"$CLOJURE_JAR" -client $JVM_OPTS \
            -Dleiningen.original.pwd="$ORIGINAL_PWD" \
            -cp "$CLASSPATH" clojure.main -e "(use 'leiningen.core)(-main)" \
            $NULL_DEVICE "$@"
fi<|MERGE_RESOLUTION|>--- conflicted
+++ resolved
@@ -22,7 +22,7 @@
 done
 
 # Support $JAVA_OPTS for backwards-compatibility.
-JVM_OPTS=${JVM_OPTS:-$JAVA_OPTS}
+JVM_OPTS=${JVM_OPTS:-"$JAVA_OPTS"}
 JAVA_CMD=${JAVA_CMD:-"java"}
 LEIN_HOME=${LEIN_HOME:-"$HOME/.lein"}
 
@@ -94,109 +94,12 @@
     fi
 fi
 
-<<<<<<< HEAD
 # Use rlwrap when appropriate
 if ([ "$1" = "repl" ] || [ "$1" = "interactive" ] || [ "$1" = "int" ]) &&
     [ -z $INSIDE_EMACS ] && [ "$TERM" != "dumb" ]; then
     which rlwrap
     if [ $? -eq 0 ]; then
         RLWRAP="rlwrap -m -q '\"'" # custom quote chars
-=======
-export JAVA_CMD=${JAVA_CMD:-"java"}
-
-# Support $JAVA_OPTS for backwards-compatibility.
-export JVM_OPTS=${JVM_OPTS:-"$JAVA_OPTS"}
-
-# TODO: investigate http://skife.org/java/unix/2011/06/20/really_executable_jars.html
-# If you're packaging this for a package manager (.deb, homebrew, etc)
-# you need to remove the self-install and upgrade functionality.
-if [ "$1" = "self-install" ]; then
-    echo "Downloading Leiningen now..."
-    LEIN_DIR=`dirname "$LEIN_JAR"`
-    mkdir -p "$LEIN_DIR"
-    LEIN_URL="https://github.com/downloads/technomancy/leiningen/leiningen-$LEIN_VERSION-standalone.jar"
-    $HTTP_CLIENT "$LEIN_JAR" "$LEIN_URL"
-    if [ $? != 0 ]; then
-        echo "Failed to download $LEIN_URL"
-        if [ $SNAPSHOT = "YES" ]; then
-            echo "If you have Maven installed, you can do"
-            echo "mvn dependency:copy-dependencies; mv target/dependency lib"
-            echo "See README.md for further SNAPSHOT build instructions."
-        fi
-        rm $LEIN_JAR 2> /dev/null
-        exit 1
-    fi
-elif [ "$1" = "upgrade" ]; then
-    if [ "$LEIN_DIR" != "" ]; then
-        echo "The upgrade task is not meant to be run from a checkout."
-        exit 1
-    fi
-    if [ $SNAPSHOT = "YES" ]; then
-        echo "The upgrade task is only meant for stable releases."
-        echo "See the \"Hacking\" section of the README."
-        exit 1
-    fi
-    if [ ! -w "$SCRIPT" ]; then
-        echo "You do not have permission to upgrade the installation in $SCRIPT"
-        exit 1
-    else
-        echo "The script at $SCRIPT will be upgraded to the latest stable version."
-        echo -n "Do you want to continue [Y/n]? "
-        read RESP
-        case "$RESP" in
-            y|Y|"")
-                echo
-                echo "Upgrading..."
-                TARGET="/tmp/lein-$$-upgrade"
-                LEIN_SCRIPT_URL="https://github.com/technomancy/leiningen/raw/stable/bin/lein"
-                $HTTP_CLIENT "$TARGET" "$LEIN_SCRIPT_URL" \
-                    && mv "$TARGET" "$SCRIPT" \
-                    && chmod +x "$SCRIPT" \
-                    && echo && $SCRIPT self-install && echo && echo "Now running" `$SCRIPT version`
-                exit $?;;
-            *)
-                echo "Aborted."
-                exit 1;;
-        esac
-    fi
-else
-    if [ "$OSTYPE" = "cygwin" ]; then
-        # When running on Cygwin, use Windows-style paths for java
-        CLOJURE_JAR=`cygpath -w "$CLOJURE_JAR"`
-        ORIGINAL_PWD=`cygpath -w "$ORIGINAL_PWD"`
-        CLASSPATH=`cygpath -wp "$CLASSPATH"`
-        NULL_DEVICE=NUL
-    fi
-
-    if [ $DEBUG ]; then
-        echo $CLASSPATH
-        echo $CLOJURE_JAR
-    fi
-
-    JLINE=""
-    if ([ "$1" = "repl" ] || [ "$1" = "interactive" ] || [ "$1" = "int" ]) &&
-        [ -z $INSIDE_EMACS ] && [ "$TERM" != "dumb" ]; then
-        # Use rlwrap if it's available, otherwise fall back to JLine
-        RLWRAP=`which rlwrap`
-        if [ ! -x "$RLWRAP" ] || [ "$RLWRAP" = "" ]; then
-            if [ ! -r "$LEIN_HOME/.jline-warn" ]; then
-                echo "Using JLine for console I/O; install rlwrap for optimum experience."
-                touch "$LEIN_HOME/.jline-warn"
-            fi
-            RLWRAP=""
-            JLINE=jline.ConsoleRunner
-            if [ "$OSTYPE" = "cygwin" ]; then
-                JLINE="-Djline.terminal=jline.UnixTerminal jline.ConsoleRunner"
-                CYGWIN_JLINE=y
-            fi
-        else
-            # Test to see if rlwrap supports custom quote chars
-            rlwrap -m -q '"' echo "hi" > /dev/null 2>&1
-            if [ $? -eq 0 ]; then
-                RLWRAP="$RLWRAP -m -q '\"'"
-            fi
-        fi
->>>>>>> 8a3054ee
     fi
 
 elif [ "$1" = "trampoline" ]; then
