#!/bin/bash

# This variant of the lein script is meant for downstream packagers.
# It has all the cross-platform stuff stripped out as well as the
# logic for running from checkouts and self-upgrading.

LEIN_VERSION="1.6.2"
export LEIN_VERSION

if [ `whoami` = "root" ] && [ "$LEIN_ROOT" = "" ]; then
    echo "WARNING: You're currently running as root; probably by accident."
    echo "Press control-C to abort or Enter to continue as root."
    echo "Set LEIN_ROOT to disable this warning."
    read _
fi

# cd to the project root, if applicable
NOT_FOUND=1
ORIGINAL_PWD="$PWD"
while [ ! -r "$PWD/project.clj" ] && [ "$PWD" != "/" ] && [ $NOT_FOUND -ne 0 ]; do
    cd ..
    if [ "$(dirname "$PWD")" = "/" ]; then
        NOT_FOUND=0
        cd "$ORIGINAL_PWD"
    fi
done

# Support $JAVA_OPTS for backwards-compatibility.
JVM_OPTS=${JVM_OPTS:-"$JAVA_OPTS"}
JAVA_CMD=${JAVA_CMD:-"java"}

if [ "$LEIN_HOME" = "" ]; then
  if [ -d "$PWD/.lein" ] && [ "$PWD" != "$HOME" ]; then
    echo "Leiningen is running in bundled mode."
    LEIN_HOME="$PWD/.lein"
  else
    LEIN_HOME="$HOME/.lein"
  fi
fi

DEV_PLUGINS="$(ls -1 lib/dev/*jar 2> /dev/null)"
USER_PLUGINS="$(ls -1 "$LEIN_HOME"/plugins/*jar 2> /dev/null)"

artifact_name () {
    echo "$1" | sed -e "s/.*\/\(.*\)/\1/" | \
        rev | sed -e "s/raj[-[:digit:].]*-\(.*\)/\1/" | rev
}

unique_user_plugins () {
    saveIFS="$IFS"
    IFS="$(printf '\n\t')"

    plugins="$(echo "$DEV_PLUGINS"; echo "$USER_PLUGINS")"
    artifacts="$(for i in $plugins; do echo "$(artifact_name "$i")"; done)"
    duplicates="$(echo "$artifacts" | sort | uniq -d)"

    if [ -z "$duplicates" ]; then
        echo "$USER_PLUGINS"
    else
        for i in $USER_PLUGINS; do
            artifact="$(artifact_name "$i")"
            if ! echo "$duplicates" | grep -xq "$artifact"; then
                echo "$i"
            fi
        done
    fi
    IFS="$saveIFS"
}

LEIN_PLUGIN_PATH="$(echo "$DEV_PLUGINS" | tr \\n :)"
LEIN_USER_PLUGIN_PATH="$(echo "$(unique_user_plugins)" | tr \\n :)"
CLASSPATH="$CLASSPATH:$LEIN_PLUGIN_PATH:$LEIN_USER_PLUGIN_PATH:test/:src/:resources/"
CLOJURE_JAR="/usr/share/java/clojure-1.2.jar:/usr/share/java/asm3.jar:/usr/share/java/asm3-commons.jar"
NULL_DEVICE=/dev/null

# apply context specific CLASSPATH entries
if [ -f .lein-classpath ]; then
    CLASSPATH="`cat .lein-classpath`:$CLASSPATH"
fi

SHARE_JARS="ant ant-launcher classworlds clojure-1.2 clojure-contrib \
lucene-memory maven-ant-tasks maven-artifact maven-artifact-manager \
maven-error-diagnostics maven-model maven-settings maven-project maven-profile \
maven-repository-metadata plexus-container-default-alpha plexus-interpolation \
plexus-utils wagon-file wagon-http-lightweight wagon-http-shared wagon-provider-api \
xml-apis lucene-core lucene-highlighter clucy robert-hooke lancet \
backport-util-concurrent" # NFI why that last one is necessary
for JAR in $SHARE_JARS; do
    CLASSPATH="$CLASSPATH":"/usr/share/java/$JAR.jar"
done

<<<<<<< HEAD
# Keep already-packaged Leiningen jar off the classpath during packaging.
if [ ! -r src/leiningen/core.clj ]; then
=======
# Do not use installed leiningen jar during self-compilation
if ! { [ "$1" = "compile" ] &&
       grep -qsE 'defproject leiningen[[:space:]]+"[[:digit:].]+"' \
         project.clj ;}; then
>>>>>>> b8bdde84
    CLASSPATH="$CLASSPATH":/usr/share/java/leiningen-$LEIN_VERSION.jar
fi

if [ $DEBUG ]; then
    echo $CLASSPATH
    echo $CLOJURE_JAR
fi

# Use rlwrap if appropriate
if ([ "$1" = "repl" ] || [ "$1" = "interactive" ] || [ "$1" = "int" ]) &&
    [ -z $INSIDE_EMACS ] && [ "$TERM" != "dumb" ]; then
    which rlwrap > /dev/null
    if [ $? -eq 0 ]; then
        RLWRAP="rlwrap -r -m -q '\"'" # custom quote chars
    fi
fi

if [ "$1" = "trampoline" ]; then
        TRAMPOLINE_FILE="/tmp/lein-trampoline-$$"
        $JAVA_CMD -Xbootclasspath/a:"$CLOJURE_JAR" -client $LEIN_JVM_OPTS \
            -Dleiningen.original.pwd="$ORIGINAL_PWD" \
            -Dleiningen.trampoline-file=$TRAMPOLINE_FILE -cp "$CLASSPATH" \
            clojure.main -e "(use 'leiningen.core)(-main)" \
            $NULL_DEVICE "$@"
        if [ -r $TRAMPOLINE_FILE ]; then
            TRAMPOLINE="$(cat $TRAMPOLINE_FILE)"
            rm $TRAMPOLINE_FILE
<<<<<<< HEAD
            exec sh -c "TRAMPOLINE"
=======
            exec sh -c "$TRAMPOLINE"
>>>>>>> b8bdde84
        fi
else
        exec $RLWRAP $JAVA_CMD -Xbootclasspath/a:"$CLOJURE_JAR" -client \
            $LEIN_JVM_OPTS -Dleiningen.original.pwd="$ORIGINAL_PWD" \
            -cp "$CLASSPATH" clojure.main -e "(use 'leiningen.core)(-main)" \
            $NULL_DEVICE "$@"
fi<|MERGE_RESOLUTION|>--- conflicted
+++ resolved
@@ -89,15 +89,10 @@
     CLASSPATH="$CLASSPATH":"/usr/share/java/$JAR.jar"
 done
 
-<<<<<<< HEAD
-# Keep already-packaged Leiningen jar off the classpath during packaging.
-if [ ! -r src/leiningen/core.clj ]; then
-=======
 # Do not use installed leiningen jar during self-compilation
 if ! { [ "$1" = "compile" ] &&
        grep -qsE 'defproject leiningen[[:space:]]+"[[:digit:].]+"' \
          project.clj ;}; then
->>>>>>> b8bdde84
     CLASSPATH="$CLASSPATH":/usr/share/java/leiningen-$LEIN_VERSION.jar
 fi
 
@@ -125,11 +120,7 @@
         if [ -r $TRAMPOLINE_FILE ]; then
             TRAMPOLINE="$(cat $TRAMPOLINE_FILE)"
             rm $TRAMPOLINE_FILE
-<<<<<<< HEAD
-            exec sh -c "TRAMPOLINE"
-=======
             exec sh -c "$TRAMPOLINE"
->>>>>>> b8bdde84
         fi
 else
         exec $RLWRAP $JAVA_CMD -Xbootclasspath/a:"$CLOJURE_JAR" -client \
