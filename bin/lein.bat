@echo off

<<<<<<< HEAD
set LEIN_VERSION=2.0.0-SNAPSHOT
=======
set LEIN_VERSION=1.6.2
>>>>>>> b8bdde84

setLocal EnableExtensions EnableDelayedExpansion

if "%LEIN_VERSION:~-9%" == "-SNAPSHOT" (
    set SNAPSHOT=YES
) else (
    set SNAPSHOT=NO
)

set ORIGINAL_PWD=%CD%
:: If ORIGINAL_PWD ends with a backslash (such as C:\),
:: we need to escape it with a second backslash.
if "%ORIGINAL_PWD:~-1%x" == "\x" set "ORIGINAL_PWD=%ORIGINAL_PWD%\"

call :FIND_DIR_CONTAINING_UPWARDS project.clj
if "%DIR_CONTAINING%" neq "" cd "%DIR_CONTAINING%"

:: LEIN_JAR and LEIN_HOME variables can be set manually.

if "x%LEIN_HOME%" == "x" (
    if exist "%CD%\.lein" (
        if /I NOT %CD%==%USERPROFILE% echo Running in bundled mode.
        set LEIN_HOME=%CD%\.lein
    ) else (
        set LEIN_HOME=%USERPROFILE%\.lein
    )
)

if "x%LEIN_JAR%" == "x" set LEIN_JAR="!LEIN_HOME!\self-installs\leiningen-!LEIN_VERSION!-standalone.jar"

if "%1" == "self-install" goto SELF_INSTALL
if "%1" == "upgrade"      goto NO_UPGRADE

set DEV_PLUGINS="
for %%j in (".\lib\dev\*.jar") do (
    set DEV_PLUGINS=!DEV_PLUGINS!;%%~fj
)
set DEV_PLUGINS=!DEV_PLUGINS!"

call :BUILD_UNIQUE_USER_PLUGINS
set CLASSPATH="%CLASSPATH%";%DEV_PLUGINS%;%UNIQUE_USER_PLUGINS%;test;src;resources

:: Apply context specific CLASSPATH entries
set CONTEXT_CP=
if exist ".lein-classpath" set /P CONTEXT_CP=<.lein-classpath
if NOT "%CONTEXT_CP%"=="" set CLASSPATH="%CONTEXT_CP%";%CLASSPATH%

if exist "%~f0\..\..\src\leiningen\core.clj" (
    :: Running from source checkout.
    call :SET_LEIN_ROOT "%~f0\..\.."

    set LEIN_LIBS="
    for %%j in ("!LEIN_ROOT!\lib\*") do set LEIN_LIBS=!LEIN_LIBS!;%%~fj
    set LEIN_LIBS=!LEIN_LIBS!"

    if "x!LEIN_LIBS!" == "x" if not exist %LEIN_JAR% goto NO_DEPENDENCIES

    set CLASSPATH=%CLASSPATH%;!LEIN_LIBS!;"!LEIN_ROOT!\src";"!LEIN_ROOT!\resources";%LEIN_JAR%
) else (
    :: Not running from a checkout.
    if not exist %LEIN_JAR% goto NO_LEIN_JAR
    set CLASSPATH=%CLASSPATH%;%LEIN_JAR%
)

if not "x%DEBUG%" == "x" echo CLASSPATH=%CLASSPATH%
:: ##################################################

if not "x%INSIDE_EMACS%" == "x" goto SKIP_JLINE
if "%1" == "repl"             goto SET_JLINE
if "%1" == "interactive"      goto SET_JLINE
if "%1" == "int"              goto SET_JLINE
goto SKIP_JLINE

:SET_JLINE
set JLINE=jline.ConsoleRunner
:SKIP_JLINE

if "x%JAVA_CMD%" == "x" set JAVA_CMD="java"
if "x%JVM_OPTS%" == "x" set JVM_OPTS=%JAVA_OPTS%
set CLOJURE_JAR=%USERPROFILE%\.m2\repository\org\clojure\clojure\1.2.1\clojure-1.2.1.jar
goto RUN


:: Builds a classpath fragment consisting of user plugins
:: which aren't already present as a dev dependency.
:BUILD_UNIQUE_USER_PLUGINS
call :BUILD_PLUGIN_SEARCH_STRING %DEV_PLUGINS%
set UNIQUE_USER_PLUGINS="
for %%j in ("%LEIN_HOME%\plugins\*.jar") do (
    call :MAKE_SEARCH_TOKEN %%~nj
    echo %PLUGIN_SEARCH_STRING%|findstr ;!SEARCH_TOKEN!; > NUL
    if !ERRORLEVEL! == 1 (
        set UNIQUE_USER_PLUGINS=!UNIQUE_USER_PLUGINS!;%%~fj
    )
)
set UNIQUE_USER_PLUGINS=!UNIQUE_USER_PLUGINS!"
goto EOF

:: Builds a search string to match against when ensuring
:: plugin uniqueness.
:BUILD_PLUGIN_SEARCH_STRING
for %%j in (".\lib\dev\*.jar") do (
    call :MAKE_SEARCH_TOKEN %%~nj
    set PLUGIN_SEARCH_STRING=!PLUGIN_SEARCH_STRING!;!SEARCH_TOKEN!
)
set PLUGIN_SEARCH_STRING=%PLUGIN_SEARCH_STRING%;
goto EOF

:: Takes a jar filename and returns a reversed jar name without version.
:: Example: lein-multi-0.1.1.jar -> itlum-niel
:MAKE_SEARCH_TOKEN
call :REVERSE_STRING %1
call :STRIP_VERSION !RSTRING!
set SEARCH_TOKEN=!VERSIONLESS!
goto EOF

:: Reverses a string.
:REVERSE_STRING
set NUM=0
set INPUTSTR=%1
set RSTRING=
:REVERSE_STRING_LOOP
call set TMPCHR=%%INPUTSTR:~%NUM%,1%%%
set /A NUM+=1
if not "x%TMPCHR%" == "x" (
    set RSTRING=%TMPCHR%%RSTRING%
    goto REVERSE_STRING_LOOP
)
goto EOF

:: Takes a string and removes everything from the beginning up to
:: and including the first dash character.
:STRIP_VERSION
set INPUT=%1
for /F "delims=- tokens=1*" %%a in ("%INPUT%") do set VERSIONLESS=%%b
goto EOF


:NO_LEIN_JAR
echo.
echo %LEIN_JAR% can not be found.
echo You can try running "lein self-install"
echo or change LEIN_JAR environment variable
echo or edit lein.bat to set appropriate LEIN_JAR path.
echo.
goto EOF

:NO_DEPENDENCIES
echo.
echo Leiningen is missing its dependencies.
echo Please see "Building" in the README.
echo.
goto EOF

:SELF_INSTALL
if exist %LEIN_JAR% (
    echo %LEIN_JAR% already exists. Delete and retry.
    goto EOF
)
for %%f in (%LEIN_JAR%) do set LEIN_INSTALL_DIR="%%~dpf"
if not exist %LEIN_INSTALL_DIR% mkdir %LEIN_INSTALL_DIR%

echo Downloading Leiningen now...

set HTTP_CLIENT=wget --no-check-certificate -O
wget>nul 2>&1
if ERRORLEVEL 9009 (
    curl>nul 2>&1
    if ERRORLEVEL 9009 goto NO_HTTP_CLIENT
    set HTTP_CLIENT=curl --insecure -f -L -o
)
set LEIN_JAR_URL=https://github.com/downloads/technomancy/leiningen/leiningen-%LEIN_VERSION%-standalone.jar
%HTTP_CLIENT% %LEIN_JAR% %LEIN_JAR_URL%
if ERRORLEVEL 1 (
    del %LEIN_JAR%>nul 2>&1
    goto DOWNLOAD_FAILED
)
goto EOF

:DOWNLOAD_FAILED
echo.
echo Failed to download %LEIN_JAR_URL%
if %SNAPSHOT% == YES echo See README.md for SNAPSHOT build instructions.
echo.
goto EOF

:NO_HTTP_CLIENT
echo.
echo ERROR: Wget/Curl not found. Make sure at least either of Wget and Curl is
echo        installed and is in PATH. You can get them from URLs below:
echo.
echo Wget: "http://users.ugent.be/~bpuype/wget/"
echo Curl: "http://curl.haxx.se/dlwiz/?type=bin&os=Win32&flav=-&ver=2000/XP"
echo.
goto EOF

:NO_UPGRADE
echo.
echo Upgrade feature is not available on Windows. Please edit the value of
echo variable LEIN_VERSION in file %~f0
echo then run "lein self-install".
echo.
goto EOF


:SET_LEIN_ROOT
set LEIN_ROOT=%~f1
goto EOF

:: Find directory containing filename supplied in first argument
:: looking in current directory, and looking up the parent
:: chain until we find it, or run out
:: returns result in %DIR_CONTAINING%
:: empty string if we don't find it
:FIND_DIR_CONTAINING_UPWARDS
set DIR_CONTAINING=%CD%
set LAST_DIR=

:LOOK_AGAIN
if "%DIR_CONTAINING%" == "%LAST_DIR%" (
    :: didn't find it
    set DIR_CONTAINING=
    goto EOF
)

if EXIST "%DIR_CONTAINING%\%1" (
    :: found it - use result in DIR_CONTAINING
    goto EOF
)

set LAST_DIR=%DIR_CONTAINING%
call :GET_PARENT_PATH "%DIR_CONTAINING%\.."
set DIR_CONTAINING=%PARENT_PATH%
goto LOOK_AGAIN

:GET_PARENT_PATH
set PARENT_PATH=%~f1
goto EOF


:RUN
:: We need to disable delayed expansion here because the %* variable
:: may contain bangs (as in test!). There may also be special
:: characters inside the TRAMPOLINE_FILE.
setLocal DisableDelayedExpansion

if "%1" == "trampoline" goto RUN_TRAMPOLINE else goto RUN_NORMAL

:RUN_TRAMPOLINE
set "TRAMPOLINE_FILE=%TEMP%\lein-trampoline-%RANDOM%.bat"

%JAVA_CMD% -client %LEIN_JVM_OPTS% -Xbootclasspath/a:"%CLOJURE_JAR%" ^
 -Dleiningen.original.pwd="%ORIGINAL_PWD%" ^
 -Dleiningen.trampoline-file="%TRAMPOLINE_FILE%" ^
 -cp %CLASSPATH% %JLINE% clojure.main -e "(use 'leiningen.core)(-main)" NUL %*

if not exist "%TRAMPOLINE_FILE%" goto EOF
call "%TRAMPOLINE_FILE%"
del "%TRAMPOLINE_FILE%"
goto EOF

:RUN_NORMAL
%JAVA_CMD% -client %LEIN_JVM_OPTS% -Xbootclasspath/a:"%CLOJURE_JAR%" ^
 -Dleiningen.original.pwd="%ORIGINAL_PWD%" ^
 -cp %CLASSPATH% %JLINE% clojure.main -e "(use 'leiningen.core)(-main)" NUL %*


:EOF
<|MERGE_RESOLUTION|>--- conflicted
+++ resolved
@@ -1,275 +1,271 @@
-@echo off
-
-<<<<<<< HEAD
-set LEIN_VERSION=2.0.0-SNAPSHOT
-=======
-set LEIN_VERSION=1.6.2
->>>>>>> b8bdde84
-
-setLocal EnableExtensions EnableDelayedExpansion
-
-if "%LEIN_VERSION:~-9%" == "-SNAPSHOT" (
-    set SNAPSHOT=YES
-) else (
-    set SNAPSHOT=NO
-)
-
-set ORIGINAL_PWD=%CD%
-:: If ORIGINAL_PWD ends with a backslash (such as C:\),
-:: we need to escape it with a second backslash.
-if "%ORIGINAL_PWD:~-1%x" == "\x" set "ORIGINAL_PWD=%ORIGINAL_PWD%\"
-
-call :FIND_DIR_CONTAINING_UPWARDS project.clj
-if "%DIR_CONTAINING%" neq "" cd "%DIR_CONTAINING%"
-
-:: LEIN_JAR and LEIN_HOME variables can be set manually.
-
-if "x%LEIN_HOME%" == "x" (
-    if exist "%CD%\.lein" (
-        if /I NOT %CD%==%USERPROFILE% echo Running in bundled mode.
-        set LEIN_HOME=%CD%\.lein
-    ) else (
-        set LEIN_HOME=%USERPROFILE%\.lein
-    )
-)
-
-if "x%LEIN_JAR%" == "x" set LEIN_JAR="!LEIN_HOME!\self-installs\leiningen-!LEIN_VERSION!-standalone.jar"
-
-if "%1" == "self-install" goto SELF_INSTALL
-if "%1" == "upgrade"      goto NO_UPGRADE
-
-set DEV_PLUGINS="
-for %%j in (".\lib\dev\*.jar") do (
-    set DEV_PLUGINS=!DEV_PLUGINS!;%%~fj
-)
-set DEV_PLUGINS=!DEV_PLUGINS!"
-
-call :BUILD_UNIQUE_USER_PLUGINS
-set CLASSPATH="%CLASSPATH%";%DEV_PLUGINS%;%UNIQUE_USER_PLUGINS%;test;src;resources
-
-:: Apply context specific CLASSPATH entries
-set CONTEXT_CP=
-if exist ".lein-classpath" set /P CONTEXT_CP=<.lein-classpath
-if NOT "%CONTEXT_CP%"=="" set CLASSPATH="%CONTEXT_CP%";%CLASSPATH%
-
-if exist "%~f0\..\..\src\leiningen\core.clj" (
-    :: Running from source checkout.
-    call :SET_LEIN_ROOT "%~f0\..\.."
-
-    set LEIN_LIBS="
-    for %%j in ("!LEIN_ROOT!\lib\*") do set LEIN_LIBS=!LEIN_LIBS!;%%~fj
-    set LEIN_LIBS=!LEIN_LIBS!"
-
-    if "x!LEIN_LIBS!" == "x" if not exist %LEIN_JAR% goto NO_DEPENDENCIES
-
-    set CLASSPATH=%CLASSPATH%;!LEIN_LIBS!;"!LEIN_ROOT!\src";"!LEIN_ROOT!\resources";%LEIN_JAR%
-) else (
-    :: Not running from a checkout.
-    if not exist %LEIN_JAR% goto NO_LEIN_JAR
-    set CLASSPATH=%CLASSPATH%;%LEIN_JAR%
-)
-
-if not "x%DEBUG%" == "x" echo CLASSPATH=%CLASSPATH%
-:: ##################################################
-
-if not "x%INSIDE_EMACS%" == "x" goto SKIP_JLINE
-if "%1" == "repl"             goto SET_JLINE
-if "%1" == "interactive"      goto SET_JLINE
-if "%1" == "int"              goto SET_JLINE
-goto SKIP_JLINE
-
-:SET_JLINE
-set JLINE=jline.ConsoleRunner
-:SKIP_JLINE
-
-if "x%JAVA_CMD%" == "x" set JAVA_CMD="java"
-if "x%JVM_OPTS%" == "x" set JVM_OPTS=%JAVA_OPTS%
-set CLOJURE_JAR=%USERPROFILE%\.m2\repository\org\clojure\clojure\1.2.1\clojure-1.2.1.jar
-goto RUN
-
-
-:: Builds a classpath fragment consisting of user plugins
-:: which aren't already present as a dev dependency.
-:BUILD_UNIQUE_USER_PLUGINS
-call :BUILD_PLUGIN_SEARCH_STRING %DEV_PLUGINS%
-set UNIQUE_USER_PLUGINS="
-for %%j in ("%LEIN_HOME%\plugins\*.jar") do (
-    call :MAKE_SEARCH_TOKEN %%~nj
-    echo %PLUGIN_SEARCH_STRING%|findstr ;!SEARCH_TOKEN!; > NUL
-    if !ERRORLEVEL! == 1 (
-        set UNIQUE_USER_PLUGINS=!UNIQUE_USER_PLUGINS!;%%~fj
-    )
-)
-set UNIQUE_USER_PLUGINS=!UNIQUE_USER_PLUGINS!"
-goto EOF
-
-:: Builds a search string to match against when ensuring
-:: plugin uniqueness.
-:BUILD_PLUGIN_SEARCH_STRING
-for %%j in (".\lib\dev\*.jar") do (
-    call :MAKE_SEARCH_TOKEN %%~nj
-    set PLUGIN_SEARCH_STRING=!PLUGIN_SEARCH_STRING!;!SEARCH_TOKEN!
-)
-set PLUGIN_SEARCH_STRING=%PLUGIN_SEARCH_STRING%;
-goto EOF
-
-:: Takes a jar filename and returns a reversed jar name without version.
-:: Example: lein-multi-0.1.1.jar -> itlum-niel
-:MAKE_SEARCH_TOKEN
-call :REVERSE_STRING %1
-call :STRIP_VERSION !RSTRING!
-set SEARCH_TOKEN=!VERSIONLESS!
-goto EOF
-
-:: Reverses a string.
-:REVERSE_STRING
-set NUM=0
-set INPUTSTR=%1
-set RSTRING=
-:REVERSE_STRING_LOOP
-call set TMPCHR=%%INPUTSTR:~%NUM%,1%%%
-set /A NUM+=1
-if not "x%TMPCHR%" == "x" (
-    set RSTRING=%TMPCHR%%RSTRING%
-    goto REVERSE_STRING_LOOP
-)
-goto EOF
-
-:: Takes a string and removes everything from the beginning up to
-:: and including the first dash character.
-:STRIP_VERSION
-set INPUT=%1
-for /F "delims=- tokens=1*" %%a in ("%INPUT%") do set VERSIONLESS=%%b
-goto EOF
-
-
-:NO_LEIN_JAR
-echo.
-echo %LEIN_JAR% can not be found.
-echo You can try running "lein self-install"
-echo or change LEIN_JAR environment variable
-echo or edit lein.bat to set appropriate LEIN_JAR path.
-echo.
-goto EOF
-
-:NO_DEPENDENCIES
-echo.
-echo Leiningen is missing its dependencies.
-echo Please see "Building" in the README.
-echo.
-goto EOF
-
-:SELF_INSTALL
-if exist %LEIN_JAR% (
-    echo %LEIN_JAR% already exists. Delete and retry.
-    goto EOF
-)
-for %%f in (%LEIN_JAR%) do set LEIN_INSTALL_DIR="%%~dpf"
-if not exist %LEIN_INSTALL_DIR% mkdir %LEIN_INSTALL_DIR%
-
-echo Downloading Leiningen now...
-
-set HTTP_CLIENT=wget --no-check-certificate -O
-wget>nul 2>&1
-if ERRORLEVEL 9009 (
-    curl>nul 2>&1
-    if ERRORLEVEL 9009 goto NO_HTTP_CLIENT
-    set HTTP_CLIENT=curl --insecure -f -L -o
-)
-set LEIN_JAR_URL=https://github.com/downloads/technomancy/leiningen/leiningen-%LEIN_VERSION%-standalone.jar
-%HTTP_CLIENT% %LEIN_JAR% %LEIN_JAR_URL%
-if ERRORLEVEL 1 (
-    del %LEIN_JAR%>nul 2>&1
-    goto DOWNLOAD_FAILED
-)
-goto EOF
-
-:DOWNLOAD_FAILED
-echo.
-echo Failed to download %LEIN_JAR_URL%
-if %SNAPSHOT% == YES echo See README.md for SNAPSHOT build instructions.
-echo.
-goto EOF
-
-:NO_HTTP_CLIENT
-echo.
-echo ERROR: Wget/Curl not found. Make sure at least either of Wget and Curl is
-echo        installed and is in PATH. You can get them from URLs below:
-echo.
-echo Wget: "http://users.ugent.be/~bpuype/wget/"
-echo Curl: "http://curl.haxx.se/dlwiz/?type=bin&os=Win32&flav=-&ver=2000/XP"
-echo.
-goto EOF
-
-:NO_UPGRADE
-echo.
-echo Upgrade feature is not available on Windows. Please edit the value of
-echo variable LEIN_VERSION in file %~f0
-echo then run "lein self-install".
-echo.
-goto EOF
-
-
-:SET_LEIN_ROOT
-set LEIN_ROOT=%~f1
-goto EOF
-
-:: Find directory containing filename supplied in first argument
-:: looking in current directory, and looking up the parent
-:: chain until we find it, or run out
-:: returns result in %DIR_CONTAINING%
-:: empty string if we don't find it
-:FIND_DIR_CONTAINING_UPWARDS
-set DIR_CONTAINING=%CD%
-set LAST_DIR=
-
-:LOOK_AGAIN
-if "%DIR_CONTAINING%" == "%LAST_DIR%" (
-    :: didn't find it
-    set DIR_CONTAINING=
-    goto EOF
-)
-
-if EXIST "%DIR_CONTAINING%\%1" (
-    :: found it - use result in DIR_CONTAINING
-    goto EOF
-)
-
-set LAST_DIR=%DIR_CONTAINING%
-call :GET_PARENT_PATH "%DIR_CONTAINING%\.."
-set DIR_CONTAINING=%PARENT_PATH%
-goto LOOK_AGAIN
-
-:GET_PARENT_PATH
-set PARENT_PATH=%~f1
-goto EOF
-
-
-:RUN
-:: We need to disable delayed expansion here because the %* variable
-:: may contain bangs (as in test!). There may also be special
-:: characters inside the TRAMPOLINE_FILE.
-setLocal DisableDelayedExpansion
-
-if "%1" == "trampoline" goto RUN_TRAMPOLINE else goto RUN_NORMAL
-
-:RUN_TRAMPOLINE
-set "TRAMPOLINE_FILE=%TEMP%\lein-trampoline-%RANDOM%.bat"
-
-%JAVA_CMD% -client %LEIN_JVM_OPTS% -Xbootclasspath/a:"%CLOJURE_JAR%" ^
- -Dleiningen.original.pwd="%ORIGINAL_PWD%" ^
- -Dleiningen.trampoline-file="%TRAMPOLINE_FILE%" ^
- -cp %CLASSPATH% %JLINE% clojure.main -e "(use 'leiningen.core)(-main)" NUL %*
-
-if not exist "%TRAMPOLINE_FILE%" goto EOF
-call "%TRAMPOLINE_FILE%"
-del "%TRAMPOLINE_FILE%"
-goto EOF
-
-:RUN_NORMAL
-%JAVA_CMD% -client %LEIN_JVM_OPTS% -Xbootclasspath/a:"%CLOJURE_JAR%" ^
- -Dleiningen.original.pwd="%ORIGINAL_PWD%" ^
- -cp %CLASSPATH% %JLINE% clojure.main -e "(use 'leiningen.core)(-main)" NUL %*
-
-
-:EOF
+@echo off
+
+set LEIN_VERSION=2.0.0-SNAPSHOT
+
+setLocal EnableExtensions EnableDelayedExpansion
+
+if "%LEIN_VERSION:~-9%" == "-SNAPSHOT" (
+    set SNAPSHOT=YES
+) else (
+    set SNAPSHOT=NO
+)
+
+set ORIGINAL_PWD=%CD%
+:: If ORIGINAL_PWD ends with a backslash (such as C:\),
+:: we need to escape it with a second backslash.
+if "%ORIGINAL_PWD:~-1%x" == "\x" set "ORIGINAL_PWD=%ORIGINAL_PWD%\"
+
+call :FIND_DIR_CONTAINING_UPWARDS project.clj
+if "%DIR_CONTAINING%" neq "" cd "%DIR_CONTAINING%"
+
+:: LEIN_JAR and LEIN_HOME variables can be set manually.
+
+if "x%LEIN_HOME%" == "x" (
+    if exist "%CD%\.lein" (
+        if /I NOT %CD%==%USERPROFILE% echo Running in bundled mode.
+        set LEIN_HOME=%CD%\.lein
+    ) else (
+        set LEIN_HOME=%USERPROFILE%\.lein
+    )
+)
+
+if "x%LEIN_JAR%" == "x" set LEIN_JAR="!LEIN_HOME!\self-installs\leiningen-!LEIN_VERSION!-standalone.jar"
+
+if "%1" == "self-install" goto SELF_INSTALL
+if "%1" == "upgrade"      goto NO_UPGRADE
+
+set DEV_PLUGINS="
+for %%j in (".\lib\dev\*.jar") do (
+    set DEV_PLUGINS=!DEV_PLUGINS!;%%~fj
+)
+set DEV_PLUGINS=!DEV_PLUGINS!"
+
+call :BUILD_UNIQUE_USER_PLUGINS
+set CLASSPATH="%CLASSPATH%";%DEV_PLUGINS%;%UNIQUE_USER_PLUGINS%;test;src;resources
+
+:: Apply context specific CLASSPATH entries
+set CONTEXT_CP=
+if exist ".lein-classpath" set /P CONTEXT_CP=<.lein-classpath
+if NOT "%CONTEXT_CP%"=="" set CLASSPATH="%CONTEXT_CP%";%CLASSPATH%
+
+if exist "%~f0\..\..\src\leiningen\core.clj" (
+    :: Running from source checkout.
+    call :SET_LEIN_ROOT "%~f0\..\.."
+
+    set LEIN_LIBS="
+    for %%j in ("!LEIN_ROOT!\lib\*") do set LEIN_LIBS=!LEIN_LIBS!;%%~fj
+    set LEIN_LIBS=!LEIN_LIBS!"
+
+    if "x!LEIN_LIBS!" == "x" if not exist %LEIN_JAR% goto NO_DEPENDENCIES
+
+    set CLASSPATH=%CLASSPATH%;!LEIN_LIBS!;"!LEIN_ROOT!\src";"!LEIN_ROOT!\resources";%LEIN_JAR%
+) else (
+    :: Not running from a checkout.
+    if not exist %LEIN_JAR% goto NO_LEIN_JAR
+    set CLASSPATH=%CLASSPATH%;%LEIN_JAR%
+)
+
+if not "x%DEBUG%" == "x" echo CLASSPATH=%CLASSPATH%
+:: ##################################################
+
+if not "x%INSIDE_EMACS%" == "x" goto SKIP_JLINE
+if "%1" == "repl"             goto SET_JLINE
+if "%1" == "interactive"      goto SET_JLINE
+if "%1" == "int"              goto SET_JLINE
+goto SKIP_JLINE
+
+:SET_JLINE
+set JLINE=jline.ConsoleRunner
+:SKIP_JLINE
+
+if "x%JAVA_CMD%" == "x" set JAVA_CMD="java"
+if "x%JVM_OPTS%" == "x" set JVM_OPTS=%JAVA_OPTS%
+set CLOJURE_JAR=%USERPROFILE%\.m2\repository\org\clojure\clojure\1.2.1\clojure-1.2.1.jar
+goto RUN
+
+
+:: Builds a classpath fragment consisting of user plugins
+:: which aren't already present as a dev dependency.
+:BUILD_UNIQUE_USER_PLUGINS
+call :BUILD_PLUGIN_SEARCH_STRING %DEV_PLUGINS%
+set UNIQUE_USER_PLUGINS="
+for %%j in ("%LEIN_HOME%\plugins\*.jar") do (
+    call :MAKE_SEARCH_TOKEN %%~nj
+    echo %PLUGIN_SEARCH_STRING%|findstr ;!SEARCH_TOKEN!; > NUL
+    if !ERRORLEVEL! == 1 (
+        set UNIQUE_USER_PLUGINS=!UNIQUE_USER_PLUGINS!;%%~fj
+    )
+)
+set UNIQUE_USER_PLUGINS=!UNIQUE_USER_PLUGINS!"
+goto EOF
+
+:: Builds a search string to match against when ensuring
+:: plugin uniqueness.
+:BUILD_PLUGIN_SEARCH_STRING
+for %%j in (".\lib\dev\*.jar") do (
+    call :MAKE_SEARCH_TOKEN %%~nj
+    set PLUGIN_SEARCH_STRING=!PLUGIN_SEARCH_STRING!;!SEARCH_TOKEN!
+)
+set PLUGIN_SEARCH_STRING=%PLUGIN_SEARCH_STRING%;
+goto EOF
+
+:: Takes a jar filename and returns a reversed jar name without version.
+:: Example: lein-multi-0.1.1.jar -> itlum-niel
+:MAKE_SEARCH_TOKEN
+call :REVERSE_STRING %1
+call :STRIP_VERSION !RSTRING!
+set SEARCH_TOKEN=!VERSIONLESS!
+goto EOF
+
+:: Reverses a string.
+:REVERSE_STRING
+set NUM=0
+set INPUTSTR=%1
+set RSTRING=
+:REVERSE_STRING_LOOP
+call set TMPCHR=%%INPUTSTR:~%NUM%,1%%%
+set /A NUM+=1
+if not "x%TMPCHR%" == "x" (
+    set RSTRING=%TMPCHR%%RSTRING%
+    goto REVERSE_STRING_LOOP
+)
+goto EOF
+
+:: Takes a string and removes everything from the beginning up to
+:: and including the first dash character.
+:STRIP_VERSION
+set INPUT=%1
+for /F "delims=- tokens=1*" %%a in ("%INPUT%") do set VERSIONLESS=%%b
+goto EOF
+
+
+:NO_LEIN_JAR
+echo.
+echo %LEIN_JAR% can not be found.
+echo You can try running "lein self-install"
+echo or change LEIN_JAR environment variable
+echo or edit lein.bat to set appropriate LEIN_JAR path.
+echo.
+goto EOF
+
+:NO_DEPENDENCIES
+echo.
+echo Leiningen is missing its dependencies.
+echo Please see "Building" in the README.
+echo.
+goto EOF
+
+:SELF_INSTALL
+if exist %LEIN_JAR% (
+    echo %LEIN_JAR% already exists. Delete and retry.
+    goto EOF
+)
+for %%f in (%LEIN_JAR%) do set LEIN_INSTALL_DIR="%%~dpf"
+if not exist %LEIN_INSTALL_DIR% mkdir %LEIN_INSTALL_DIR%
+
+echo Downloading Leiningen now...
+
+set HTTP_CLIENT=wget --no-check-certificate -O
+wget>nul 2>&1
+if ERRORLEVEL 9009 (
+    curl>nul 2>&1
+    if ERRORLEVEL 9009 goto NO_HTTP_CLIENT
+    set HTTP_CLIENT=curl --insecure -f -L -o
+)
+set LEIN_JAR_URL=https://github.com/downloads/technomancy/leiningen/leiningen-%LEIN_VERSION%-standalone.jar
+%HTTP_CLIENT% %LEIN_JAR% %LEIN_JAR_URL%
+if ERRORLEVEL 1 (
+    del %LEIN_JAR%>nul 2>&1
+    goto DOWNLOAD_FAILED
+)
+goto EOF
+
+:DOWNLOAD_FAILED
+echo.
+echo Failed to download %LEIN_JAR_URL%
+if %SNAPSHOT% == YES echo See README.md for SNAPSHOT build instructions.
+echo.
+goto EOF
+
+:NO_HTTP_CLIENT
+echo.
+echo ERROR: Wget/Curl not found. Make sure at least either of Wget and Curl is
+echo        installed and is in PATH. You can get them from URLs below:
+echo.
+echo Wget: "http://users.ugent.be/~bpuype/wget/"
+echo Curl: "http://curl.haxx.se/dlwiz/?type=bin&os=Win32&flav=-&ver=2000/XP"
+echo.
+goto EOF
+
+:NO_UPGRADE
+echo.
+echo Upgrade feature is not available on Windows. Please edit the value of
+echo variable LEIN_VERSION in file %~f0
+echo then run "lein self-install".
+echo.
+goto EOF
+
+
+:SET_LEIN_ROOT
+set LEIN_ROOT=%~f1
+goto EOF
+
+:: Find directory containing filename supplied in first argument
+:: looking in current directory, and looking up the parent
+:: chain until we find it, or run out
+:: returns result in %DIR_CONTAINING%
+:: empty string if we don't find it
+:FIND_DIR_CONTAINING_UPWARDS
+set DIR_CONTAINING=%CD%
+set LAST_DIR=
+
+:LOOK_AGAIN
+if "%DIR_CONTAINING%" == "%LAST_DIR%" (
+    :: didn't find it
+    set DIR_CONTAINING=
+    goto EOF
+)
+
+if EXIST "%DIR_CONTAINING%\%1" (
+    :: found it - use result in DIR_CONTAINING
+    goto EOF
+)
+
+set LAST_DIR=%DIR_CONTAINING%
+call :GET_PARENT_PATH "%DIR_CONTAINING%\.."
+set DIR_CONTAINING=%PARENT_PATH%
+goto LOOK_AGAIN
+
+:GET_PARENT_PATH
+set PARENT_PATH=%~f1
+goto EOF
+
+
+:RUN
+:: We need to disable delayed expansion here because the %* variable
+:: may contain bangs (as in test!). There may also be special
+:: characters inside the TRAMPOLINE_FILE.
+setLocal DisableDelayedExpansion
+
+if "%1" == "trampoline" goto RUN_TRAMPOLINE else goto RUN_NORMAL
+
+:RUN_TRAMPOLINE
+set "TRAMPOLINE_FILE=%TEMP%\lein-trampoline-%RANDOM%.bat"
+
+%JAVA_CMD% -client %LEIN_JVM_OPTS% -Xbootclasspath/a:"%CLOJURE_JAR%" ^
+ -Dleiningen.original.pwd="%ORIGINAL_PWD%" ^
+ -Dleiningen.trampoline-file="%TRAMPOLINE_FILE%" ^
+ -cp %CLASSPATH% %JLINE% clojure.main -e "(use 'leiningen.core)(-main)" NUL %*
+
+if not exist "%TRAMPOLINE_FILE%" goto EOF
+call "%TRAMPOLINE_FILE%"
+del "%TRAMPOLINE_FILE%"
+goto EOF
+
+:RUN_NORMAL
+%JAVA_CMD% -client %LEIN_JVM_OPTS% -Xbootclasspath/a:"%CLOJURE_JAR%" ^
+ -Dleiningen.original.pwd="%ORIGINAL_PWD%" ^
+ -cp %CLASSPATH% %JLINE% clojure.main -e "(use 'leiningen.core)(-main)" NUL %*
+
+
+:EOF