# Leiningen Plugins

Leiningen tasks are simply functions named $TASK in a leiningen.$TASK
namespace. So writing a Leiningen plugin is pretty straightforward; as
long as the file containing the namespace is available on the
classpath, Leiningen will be able to use it.

Plugins may be installed on a per-project or user-wide basis. To use a
plugin in a single project, add it to your project.clj
:dev-dependencies and run "lein deps". To install it for your user,
run "lein plugin install ARTIFACT-ID VERSION". In general user-level
plugins are preferred when the plugin is a matter of user convenience,
and :dev-dependencies are better for plugins without which the tests
or packaging will not function.

For example,
[swank-clojure](https://github.com/technomancy/swank-clojure) should
be installed with "lein plugin install" while
[lein-tar](https://github.com/technomancy/lein-tar) should be in
:dev-dependencies.

## Writing a Plugin

Start by generating a new project with "lein new myplugin", and add a
leiningen.myplugin namespace with a myplugin function. Add
:eval-in-leiningen true to your project.clj so Leiningen knows to
execute its code inside the Leiningen process rather than spinning up
a project subprocess.

Some tasks may only be run in the context of a project. For tasks like
this, name the first argument <tt>project</tt>. Leiningen will inspect
<<<<<<< HEAD
the argument list and pass in the current project if needed.

Some tasks can be run inside a project or outside, but would benefit
from having the project argument if they're run from a project. For
these, name the first argument something like <tt>project-or-foo</tt>,
and it will be passed the project argument when appropriate.

The project is a map which is based on the project.clj file, but it
also has :name, :group, :version, and :root keys added in. If you want
it to take parameters from the command-line invocation, you can make
the function take more arguments.

Note that Leiningen is an implied dependency of all plugins; you
should not explicitly list it in the project.clj file. You also don't
need to list Clojure, but you will be locked into using the same
version of Clojure that Leiningen is using. For Leiningen 1.x, a
dependency on Clojure Contrib is also implied, though this is gone in
2.0.
=======
the argument list and pass in the current project if needed. The
project is a map which is based on the project.clj file, but it also
has :name, :group, :version, and :root keys added in. If you want it
to take parameters from the command-line invocation, you can make the
function take more arguments.

Tasks without a <tt>project</tt> argument will be able to be run from
anywhere.
>>>>>>> b8bdde84

The "lein help" task will display the first line of the task
function's docstring as a summary.  Then "lein help $TASK" will use
the task function's full docstring for detailed help. The function's
arglists will also be shown, so pick argument names that are clear and
descriptive. If you set :help-arglists in the function's metadata, it
will be used instead for those cases where alternate arities exist
that aren't intended to be exposed to the user.

If your task returns an integer, it will be used as the exit code for
the process. If tasks are chained together, a nonzero integer return
value will halt the chain and exit immediately. Throwing an exception
will also halt execution, but returning an integer will avoid showing
an unsightly stack trace.

## Threads

Leiningen contains a workaround for a flaw in Clojure's agent thread
pools that may cause confusion. The JVM will
[refuse to exit](http://tech.puredanger.com/2010/06/08/clojure-agent-thread-pools/)
if there are active non-daemon threads. Clojure agents and futures
start up a non-daemon thread pool, so if you call any code that uses
agents or futures (even code that isn't inherently asynchronous like
<tt>clojure.java.shell/sh</tt>), the JVM won't exit until
<tt>(shutdown-agents)</tt> is called.

In order to work around this, Leiningen appends a call to
<tt>(shutdown-agents)</tt> to any code that runs in a project
subprocess. If it didn't, many plugins would simply never finish. But
it has a few unfortunate side-effects. You may expect the fact that
your plugin starts its own thread using <tt>future</tt> or
<tt>send</tt> to keep its process alive, but this is not possible with
Leiningen's workaround.

On the other hand, you may start up your own threads outside Clojure's
thread pools. These threads <i>will</i> keep the process alive on
their own, but they will not prevent Leiningen from running
<tt>(shutdown-agents)</tt>. This will cause code that's running in
your threads to lose access to agents and futures since
[shutdown-agents is irreversible](http://p.hagelb.org/shutdown-agents.jpg).

The solution is to block in your main thread if you need other threads
to keep alive. However, if your task is being run from Leiningen's
<tt>interactive</tt> task, the project subprocess will not exit and
<tt>shutdown-agents</tt> will not be triggered, so it's best to block
conditionally. Here's an example:

    (when-not ~leiningen.core/*interactive?*
      (shutdown-agents))

Note again that this only applies for plugins that need to run code in
the project's process, so the code above would go inside the
<tt>form</tt> argument to <tt>eval-in-project</tt>. If your plugin
only runs in Leiningen's process then you don't need to
worry. Hopefully this will be
[fixed in future versions of Clojure](http://dev.clojure.org/jira/browse/CLJ-124),
but the workaround will remain necessary for backwards-compatibility.

## Hooks

You can modify the behaviour of built-in tasks to a degree using
hooks. Hook functionality is provided by the [Robert
Hooke](https://github.com/technomancy/robert-hooke) library. This is an
implied dependency; as long as Leiningen 1.2 or higher is used it will
be available.

Inspired by clojure.test's fixtures functionality, hooks are functions
which wrap tasks and may alter their behaviour by using binding,
altering the return value, only running the function conditionally,
etc. The add-hook function takes a var of the task it's meant to apply
to and a function to perform the wrapping:

```clj
(use 'robert.hooke)

(defn skip-integration-hook [task & args]
  (binding [clojure.test/test-var (test-var-skip :integration)]
    (apply task args)))

(add-hook #'leiningen.test/test skip-integration-hook)
```

Hooks compose, so be aware that your hook may be running inside
another hook. To take advantage of your hooks functionality, projects
must set the :hooks key in project.clj to a seq of namespaces to load
that call add-hook. Note that in Leiningen 1.2, hooks get loaded and
used without being specified in project.clj; this is a bug. In 1.3 and
on they are opt-in only.

If you need to use hooks from code that runs inside the project's
process, you may use <tt>leiningen.util.injected/add-hook</tt>, which
is an isolated copy of <tt>robert.hooke/add-hook</tt> injected into
the project in order to support features like test selectors.

See [the documentation for
Hooke](https://github.com/technomancy/robert-hooke/blob/master/README.md)
for more details.

## Altering Leiningen's Classpath

Leiningen's classpath will include all plugins from :dev-dependencies
as well as user plugins. To further modify the classpath of Leiningen
itself, add a '.lein-classpath' file a project's root. Its contents
will be prepended to Leiningen's classpath when Leiningen is invoked
upon that project.

<<<<<<< HEAD
## Lancet

If your plugins need to do a fair amount of filesystem-y things, you
may want to take a look at using Ant tasks to do them since the JDK
lacks a lot of simple functionality of this kind. Using the Ant API
directly is a pain, but it can be eased to a degree using
[Lancet](https://github.com/stuarthalloway/lancet). Lancet is the
Clojure adapter for Ant that is developed as the sample project in the
[Programming
Clojure](http://www.pragprog.com/titles/shcloj/programming-clojure)
book.

You can look over the [Ant API documentation's listing of
tasks](http://www.jajakarta.org/ant/ant-1.6.1/docs/en/manual/api/org/apache/tools/ant/taskdefs/package-summary.html)
to find an appropriate task. See the <tt>deps</tt> task for an example
of how to call a task from Clojure.
=======
## Clojure Version

Note that Leiningen is an implied dependency of all plugins; you don't
need to explicitly list it in the project.clj file. You also don't
need to list Clojure or Contrib, but you will be locked into using the
same version of Clojure that Leiningen is using.

Versions of Leiningen prior to 1.2.0 used Clojure 1.1, while the rest
of the 1.x line uses Clojure 1.2. Leiningen 2.0 will use Clojure 1.3.
If you need to use a different version of Clojure from within a
Leiningen plugin, you can use `eval-in-project` with a dummy project
argument:

```clj
(eval-in-project {:local-repo-classpath true
                  :dependencies '[[org.clojure/clojure "1.3.0"]] 
                  :native-path "/tmp" :root "/tmp" :compile-path "/tmp"}
                 '(println "hello from" *clojure-version*))
```

## Lancet

Custom classpath elements can be added to Leiningen's startup command
by adding a '.lein_classpath' file the the working directory.  When present,
the content from '.lein_.classclasspath' will be prepended to the classpath before
invoking the JVM.
>>>>>>> b8bdde84

## Have Fun

Please add your plugins to [the list on the
wiki](http://wiki.github.com/technomancy/leiningen/plugins).

Hopefully the plugin mechanism is simple and flexible enough to let
you bend Leiningen to your will.<|MERGE_RESOLUTION|>--- conflicted
+++ resolved
@@ -29,35 +29,11 @@
 
 Some tasks may only be run in the context of a project. For tasks like
 this, name the first argument <tt>project</tt>. Leiningen will inspect
-<<<<<<< HEAD
-the argument list and pass in the current project if needed.
-
-Some tasks can be run inside a project or outside, but would benefit
-from having the project argument if they're run from a project. For
-these, name the first argument something like <tt>project-or-foo</tt>,
-and it will be passed the project argument when appropriate.
-
-The project is a map which is based on the project.clj file, but it
-also has :name, :group, :version, and :root keys added in. If you want
-it to take parameters from the command-line invocation, you can make
-the function take more arguments.
-
-Note that Leiningen is an implied dependency of all plugins; you
-should not explicitly list it in the project.clj file. You also don't
-need to list Clojure, but you will be locked into using the same
-version of Clojure that Leiningen is using. For Leiningen 1.x, a
-dependency on Clojure Contrib is also implied, though this is gone in
-2.0.
-=======
 the argument list and pass in the current project if needed. The
 project is a map which is based on the project.clj file, but it also
 has :name, :group, :version, and :root keys added in. If you want it
 to take parameters from the command-line invocation, you can make the
 function take more arguments.
-
-Tasks without a <tt>project</tt> argument will be able to be run from
-anywhere.
->>>>>>> b8bdde84
 
 The "lein help" task will display the first line of the task
 function's docstring as a summary.  Then "lein help $TASK" will use
@@ -164,24 +140,6 @@
 will be prepended to Leiningen's classpath when Leiningen is invoked
 upon that project.
 
-<<<<<<< HEAD
-## Lancet
-
-If your plugins need to do a fair amount of filesystem-y things, you
-may want to take a look at using Ant tasks to do them since the JDK
-lacks a lot of simple functionality of this kind. Using the Ant API
-directly is a pain, but it can be eased to a degree using
-[Lancet](https://github.com/stuarthalloway/lancet). Lancet is the
-Clojure adapter for Ant that is developed as the sample project in the
-[Programming
-Clojure](http://www.pragprog.com/titles/shcloj/programming-clojure)
-book.
-
-You can look over the [Ant API documentation's listing of
-tasks](http://www.jajakarta.org/ant/ant-1.6.1/docs/en/manual/api/org/apache/tools/ant/taskdefs/package-summary.html)
-to find an appropriate task. See the <tt>deps</tt> task for an example
-of how to call a task from Clojure.
-=======
 ## Clojure Version
 
 Note that Leiningen is an implied dependency of all plugins; you don't
@@ -204,11 +162,20 @@
 
 ## Lancet
 
-Custom classpath elements can be added to Leiningen's startup command
-by adding a '.lein_classpath' file the the working directory.  When present,
-the content from '.lein_.classclasspath' will be prepended to the classpath before
-invoking the JVM.
->>>>>>> b8bdde84
+If your plugins need to do a fair amount of filesystem-y things, you
+may want to take a look at using Ant tasks to do them since the JDK
+lacks a lot of simple functionality of this kind. Using the Ant API
+directly is a pain, but it can be eased to a degree using
+[Lancet](https://github.com/stuarthalloway/lancet). Lancet is the
+Clojure adapter for Ant that is developed as the sample project in the
+[Programming
+Clojure](http://www.pragprog.com/titles/shcloj/programming-clojure)
+book.
+
+You can look over the [Ant API documentation's listing of
+tasks](http://www.jajakarta.org/ant/ant-1.6.1/docs/en/manual/api/org/apache/tools/ant/taskdefs/package-summary.html)
+to find an appropriate task. See the <tt>deps</tt> task for an example
+of how to call a task from Clojure.
 
 ## Have Fun
 
