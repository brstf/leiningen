--- conflicted
+++ resolved
@@ -26,15 +26,9 @@
                   For real!"
       (formatted-help "install" "This is an\nAWESOME command\nFor real!" 15))))
 
-<<<<<<< HEAD
 ;; (deftest test-get-subtasks
 ;;   (let [m (get-subtasks-and-docstrings-for (second (resolve-task "plugin")))]
 ;;     (is (= ["install" "uninstall"]
 ;;            (sort (keys m))))))
 
-;; (doseq [[_ var] (ns-publics *ns*)] (alter-meta! var assoc :busted true))
-=======
-(deftest test-get-subtasks
-  (let [m (get-subtasks-and-docstrings-for (second (resolve-task "plugin")))]
-    (is (= ["install" "uninstall"] (map first m)))))
->>>>>>> 76e70886
+;; (doseq [[_ var] (ns-publics *ns*)] (alter-meta! var assoc :busted true))