# Leiningen

<img src="https://github.com/downloads/technomancy/leiningen/leiningen-banner.png"
 alt="Leiningen logo" title="The man himself" align="right" />

> "Leiningen!" he shouted. "You're insane! They're not creatures you can
> fight--they're an elemental--an 'act of God!' Ten miles long, two
> miles wide--ants, nothing but ants! And every single one of them a
> fiend from hell..."
> -- from Leiningen Versus the Ants by Carl Stephenson

Leiningen is for automating Clojure projects without setting your hair on fire.

## Installation

If your preferred
[package manager](https://github.com/technomancy/leiningen/wiki/Packaging)
has a relatively recent version of Leiningen, try that first.
Otherwise you can install by hand:

Leiningen bootstraps itself using the `lein` shell script;
there is no separate install script. It installs its dependencies
upon the first run on unix, so the first run will take longer.

1. [Download the script](https://raw.github.com/technomancy/leiningen/stable/bin/lein).
2. Place it on your `$PATH`. (I like to use `~/bin`)
3. Set it to be executable. (`chmod 755 ~/bin/lein`)

On Windows most users can get
[the batch file](https://raw.github.com/technomancy/leiningen/stable/bin/lein.bat).
If you have wget.exe or curl.exe already installed and in PATH, you
can just run `lein self-install`, otherwise get the standalone jar from the
[downloads page](https://github.com/technomancy/leiningen/downloads).
If you have [Cygwin](http://www.cygwin.com/) you should be able to use
the shell script above rather than the batch file.

The `master` branch is currently in the middle of a rewrite. If you
want to build from source for everyday use, use the `1.x` branch.

## Usage

The
[tutorial](https://github.com/technomancy/leiningen/blob/stable/doc/TUTORIAL.md)
has a detailed walk-through of the steps involved in creating a new
project, but here are the commonly-used tasks:

    $ lein new NAME # generate a new project skeleton

    $ lein test [TESTS] # run the tests in the TESTS namespaces, or all tests

    $ lein repl # launch an interactive REPL session

    $ lein jar # package up the whole project as a .jar file

    $ lein install [NAME VERSION] # install a project

    $ lein search ... # find jars for your project.clj dependencies

Use `lein help` to see a complete list. `lein help $TASK` shows the
usage for a specific task.

You can also chain tasks together in a single command by using commas:

    $ lein clean, test foo.test-core, jar

Most tasks need to be run from somewhere inside a project directory to
work, but some (`new`, `help`, `search`, `version`, and the
two-argument version of `install`) may run from anywhere.

The install task places shell scripts in the `~/.lein/bin`
directory for projects that include them, so if you want to take
advantage of this, you should put it on your `$PATH`.

## Configuration

The `project.clj` file in the project root should look like this:

```clj
(defproject myproject "0.5.0-SNAPSHOT"
  :description "A project for doing things."
  :url "http://github.com/technomancy/myproject"
  :dependencies [[org.clojure/clojure "1.2.1"]]
  :plugins [[lein-ring "0.4.5"]])
```

To find specific versions of a dependency, use `lein search`.

The `lein new` task generates a project skeleton with an
appropriate starting point from which you can work. See the
[sample.project.clj](https://github.com/technomancy/leiningen/blob/stable/sample.project.clj)
file for a detailed listing of configuration options.

You can also have user-level configuration that applies for all
projects. The `~/.lein/init.clj` file will be loaded every time
Leiningen launches; any arbitrary code may go there. This code is
executed inside Leiningen itself, not in your project. Set the
`:repl-init` key in project.clj to point to a namespace if
you want code executed inside your project.

### Profiles

You can change the configuration of your project by applying various
profiles. For instance, you may want to have a few extra test data
directories on the classpath during development without including them
in the jar, or you may want to have Swank Clojure available in every
project you hack on without modifying every single project.clj you use.

By default the `:dev`, `:user`, and `:default` profiles are activated
for each task. Each profile is defined as a map which gets merged into
your project map. To add resources directories during development, add
a `:profiles` key to project.clj like so:

```clj
(defproject myproject "0.5.0-SNAPSHOT"
  :description "A project for doing things."
  :dependencies [[org.clojure/clojure "1.2.1"]]
  :profiles {:dev {:resources-path ["dummy-data"]}})
```

You can place any arbitrary defproject entries into a given profile
and they will be merged into the project map when that profile is
active. In addition to `project.clj`, profiles specified in
`~/.lein/profiles.clj` will be available in all projects.

```clj
{:user {:plugins [[lein-swank "1.4.0"]
                  [lein-pprint "1.1.1"]]}}
```

Another use of profiles is to test against various sets of dependencies:

```clj
(defproject swank-clojure "1.5.0-SNAPSHOT"
  :description "Swank server connecting Clojure to Emacs SLIME"
  :dependencies [[org.clojure/clojure "1.2.1"]
                 [clj-stacktrace "0.2.4"]
                 [cdt "1.2.6.2"]]
  :profiles {:1.3 {:dependencies [[org.clojure/clojure "1.3.0"]]}
             :1.4 {:dependencies [[org.clojure/clojure "1.4.0-beta1"]]}})
```

To activate other profiles for a given run, use the `with-profile`
higher-order task:

    $ lein with-profile qa,1.3 test :database

Multiple profiles may be specified with commas:

    $ lein with-profile qa,user test :database

A single `with-profile` call does not apply across task comma-chains.

To see how a given profile affects your project map, use the
[lein-pprint](https://github.com/technomancy/leiningen/tree/master/lein-pprint)
plugin:

    $ lein pprint
    {:compile-path "/home/phil/src/leiningen/lein-pprint/classes",
     :group "lein-pprint",
     :source-path ("/home/phil/src/leiningen/lein-pprint/src"),
     :dependencies
     ([org.clojure/tools.nrepl "0.0.5" :exclusions [org.clojure/clojure]]
      [clojure-complete "0.1.4" :exclusions [org.clojure/clojure]]
      [org.thnetos/cd-client "0.3.3" :exclusions [org.clojure/clojure]]),
     :target-path "/home/phil/src/leiningen/lein-pprint/target",
     :name "lein-pprint",
     [...]
     :description "Pretty-print a representation of the project map."}

### Leiningen Plugins 

Leiningen supports plugins which may contain both new tasks and hooks
that modify behaivour of existing tasks. See
[the plugins wiki page](https://github.com/technomancy/leiningen/wiki/Plugins)
for a full list. If a plugin is needed for successful test or build
runs, (such as `lein-tar`) then it should be added to `:plugins` in
project.clj, but if it's for your own convenience (such as
swank-clojure) then it should be added to the `:plugins` list in the
`:user` profile from `~/.lein/profiles.clj`. The
[plugin guide](https://github.com/technomancy/leiningen/blob/stable/doc/PLUGINS.md)
explains how to write plugins.

## FAQ

**Q:** How do you pronounce Leiningen?  
**A:** It's LINE-ing-en. ['laɪnɪŋən]

**Q:** What's a group ID? How do snapshots work?  
**A:** See the
  [tutorial](https://github.com/technomancy/leiningen/blob/stable/doc/TUTORIAL.md)
  for background.

**Q:** How should I pick my version numbers?  
**A:** Use [semantic versioning](http://semver.org).

**Q:** What if my project depends on jars that aren't in any repository?  
**A:** The [deploy guide](https://github.com/technomancy/leiningen/blob/stable/doc/DEPLOY.md)
  explains how to set up a private repository. If you are not sharing
  them with a team you could also just [install locally](https://github.com/kumarshantanu/lein-localrepo).

**Q:** I want to hack two projects in parallel, but it's annoying to switch between them.  
**A:** If you create a directory called `checkouts` in your project
  root and symlink some other project roots into it, Leiningen will
  allow you to hack on them in parallel. That means changes in the
  dependency will be visible in the main project without having to go
  through the whole install/switch-projects/deps/restart-repl cycle,
  and the copy in `checkouts` will take precedence over the dependency
  declared in project.clj. Note that this is not a replacement for
  listing the project in `:dependencies`; it simply supplements that for
  convenience.

**Q:** Is it possible to exclude indirect dependencies?  
**A:** Yes. Some libraries, such as log4j, depend on projects that are
  not included in public repositories and unnecessary for basic
  functionality.  Projects listed as `:dependencies` may exclude 
  any of their dependencies by using the `:exclusions` key. See
  `lein help sample` for details.

**Q:** What does `java.lang.NoSuchMethodError: clojure.lang.RestFn.<init>(I)V` mean?  
**A:** It means you have some code that was AOT (ahead-of-time)
  compiled with a different version of Clojure than the one you're
  currently using. If it persists after running `lein clean` then it
  is a problem with your dependencies. Note that for
  your own project that AOT compilation in Clojure is much less
  important than it is in other languages. There are a few
  language-level features that must be AOT-compiled to work, generally
  for Java interop. If you are not using any of these features, you
  should not AOT-compile your project if other projects may depend
  upon it.

**Q:** I'm behind an HTTP proxy; how can I fetch my dependencies?  
**A:** TODO: document aether proxy setup.

**Q:** What can be done to speed up launch?  
**A:** The main delay involved in Leiningen comes from starting the
  JVM. Most people use a development cycle that involves keeping a
  single process running for as long as you're working on that
  project. Depending on your editor you may be able to do this via its
  Clojure integration. (See
  [swank-clojure](http://github.com/technomancy/swank-clojure) or
  [VimClojure](https://bitbucket.org/kotarak/vimclojure), for
  example.) Otherwise you can use the basic `lein repl`.

**Q:** Still too slow; what else can make startup faster?  
**A:** If you are running an older version of Leiningen (before 1.7)
  you can `export LEIN_JVM_OPTS=-XX:+TieredCompilation` to improve
  boot time. This requires Hotspot version 20 or newer. On newer versions
  of Leiningen it is enabled automatically.
  
**Q:** I don't have access to stdin inside my project.  
<<<<<<< HEAD
**A:** There's a problem in the library that Leiningen uses to spawn
  new processes that blocks access to console input. This means that
  functions like `read-line` will not work as expected in most
  contexts, though the `repl` task necessarily includes a
  workaround. You can also use the `trampoline` task to
  launch your project's JVM after Leiningen's has exited rather than
  launching it as a subprocess. TODO: document in-process classloader
=======
**A:** This is a limitation of the JVM's process-handling methods;
  none of them expose stdin correctly. This means that functions like
  `read-line` will not work as expected in most contexts, though the
  `repl` task necessarily includes a workaround. You can also use the
  `trampoline` task to launch your project's JVM after Leiningen's has
  exited rather than launching it as a subprocess.
>>>>>>> 76e70886

## Contributing

Please report issues on the
[Github issue tracker](https://github.com/technomancy/leiningen/issues)
or the [mailing list](http://groups.google.com/group/leiningen).
Personal email addresses are **not** appropriate for bug reports. See
the readme for the `leiningen-core` library and `doc/PLUGINS.md` for
more details on how Leiningen's codebase is structured.

Patches are preferred as Github pull requests, though patches from
`git format-patch` are also welcome on the mailing list. Please use
topic branches when sending pull requests rather than committing
directly to master in order to minimize unnecessary merge commit
clutter.

Contributors who have had a single patch accepted may request commit
rights on the mailing list or in IRC. Please use your judgment
regarding potentially-destabilizing work and branches. Other
contributors will usually be glad to review topic branches before
merging if you ask on IRC or the mailing list.

Contributors are also welcome to request a free
[Leiningen sticker](http://twitpic.com/2e33r1) by asking on the
mailing list and mailing a SASE.

## Building

You don't need to "build" Leiningen per se, but when you're using a
checkout you will need to get its dependencies in place.

Using Leiningen 1.x, run `lein install` in the `leiningen-core`
subproject directory. When the dependencies change 

Once you've done that, symlink `bin/lein` to somewhere on your
`$PATH`, usually as `lein2` in order to keep it distinct from your
existing installation.

## License

Source Copyright © 2009-2012 Phil Hagelberg, Alex Osborne, Dan Larkin, and
[contributors](https://github.com/technomancy/leiningen/contributors). 
Distributed under the Eclipse Public License, the same as Clojure
uses. See the file COPYING.

Thanks to Stuart Halloway for Lancet and Tim Dysinger for convincing
me that good builds are important.

Images Copyright © 2010 Phil Hagelberg. Distributed under the Creative
Commons Attribution + ShareAlike
License. [Full-size version](https://github.com/downloads/technomancy/leiningen/leiningen-full.jpg)
available.<|MERGE_RESOLUTION|>--- conflicted
+++ resolved
@@ -248,22 +248,12 @@
   of Leiningen it is enabled automatically.
   
 **Q:** I don't have access to stdin inside my project.  
-<<<<<<< HEAD
-**A:** There's a problem in the library that Leiningen uses to spawn
-  new processes that blocks access to console input. This means that
-  functions like `read-line` will not work as expected in most
-  contexts, though the `repl` task necessarily includes a
-  workaround. You can also use the `trampoline` task to
-  launch your project's JVM after Leiningen's has exited rather than
-  launching it as a subprocess. TODO: document in-process classloader
-=======
 **A:** This is a limitation of the JVM's process-handling methods;
   none of them expose stdin correctly. This means that functions like
   `read-line` will not work as expected in most contexts, though the
   `repl` task necessarily includes a workaround. You can also use the
   `trampoline` task to launch your project's JVM after Leiningen's has
   exited rather than launching it as a subprocess.
->>>>>>> 76e70886
 
 ## Contributing
 
