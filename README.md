# Leiningen

> "Leiningen!" he shouted. "You're insane! They're not creatures you can
> fight--they're an elemental--an 'act of God!' Ten miles long, two
> miles wide--ants, nothing but ants! And every single one of them a
> fiend from hell..."
> -- from Leiningen Versus the Ants by Carl Stephenson

Leiningen is for automating Clojure projects without setting your hair on fire.

<img src="https://github.com/downloads/technomancy/leiningen/leiningen-banner.png" alt="Leiningen logo" title="The man himself" align="right" />

Working on Clojure projects with tools designed for Java can be an
exercise in frustration. With Leiningen, you just write Clojure.

## Installation

Leiningen bootstraps itself using the `lein` shell script;
there is no separate install script. It installs its dependencies
upon the first run on unix, so the first run will take longer.

1. [Download the script](https://raw.github.com/technomancy/leiningen/stable/bin/lein).
2. Place it on your path. (I like to use `~/bin`)
3. Set it to be executable. (`chmod 755 ~/bin/lein`)

On Windows most users can get
[the batch file](https://raw.github.com/technomancy/leiningen/stable/bin/lein.bat).
If you have wget.exe or curl.exe already installed and in PATH, you
can just run `lein self-install`, otherwise get the standalone jar from the
[downloads page](https://github.com/technomancy/leiningen/downloads).
If you have [Cygwin](http://www.cygwin.com/) you should be able to use
the shell script above rather than the batch file.

## Usage

The
[tutorial](https://github.com/technomancy/leiningen/blob/stable/doc/TUTORIAL.md)
has a detailed walk-through of the steps involved in creating a new
project, but here are the commonly-used tasks:

    $ lein new NAME # generate a new project skeleton

    $ lein test [TESTS] # run the tests in the TESTS namespaces, or all tests

    $ lein repl # launch an interactive REPL session and socket server

    $ lein jar # package up the whole project as a .jar file

    $ lein install [NAME VERSION] # install a project

    $ lein search ... # find recent jars for your project.clj dependencies

Use `lein help` to see a complete list. `lein help $TASK` shows the
usage for a specific one.

You can also chain tasks together in a single command by using commas:

    $ lein clean, test foo.test-core, jar

Most tasks need to be run from somewhere inside a project directory to
work, but some (`new`, `help`, `version`, `plugin`, and the
two-argument version of `install`) may run from anywhere.

The install task places shell scripts in the `~/.lein/bin`
directory for projects that include them, so if you want to take
advantage of this, you should put it on your `$PATH`.

## Configuration

The `project.clj` file in the project root should look like this:

```clojure
(defproject myproject "0.5.0-SNAPSHOT"
  :description "A project for doing things."
  :url "http://github.com/technomancy/myproject"
  :dependencies [[org.clojure/clojure "1.2.1"]
                 [org.clojure/clojure-contrib "1.2.0"]]
  :dev-dependencies [[lein-ring "0.4.5"]])
```

If you're looking for the most recent jar of one of your dependencies,
use `lein search`.

The `lein new` task generates a project skeleton with an
appropriate starting point from which you can work. See the
[sample.project.clj](https://github.com/technomancy/leiningen/blob/stable/sample.project.clj)
file for a detailed listing of configuration options.

You can also have user-level configuration that applies for all
projects. The `~/.lein/init.clj` file will be loaded every time
Leiningen launches; any arbitrary code may go there. This code is
executed inside Leiningen itself, not in your project. Set the
`:repl-init` key in project.clj to point to a namespace if
you want code executed inside your project.

## Leiningen Plugins 

Leiningen supports plugins. See [the plugins wiki
page](https://github.com/technomancy/leiningen/wiki/Plugins) for a
full list. If a plugin is needed for successful test or build runs,
(such as lein-tar) then it should be added to `:dev-dependencies` in
project.clj, but if it's for your own convenience (such as
swank-clojure) then it should be added using the `plugin` task:

    $ lein plugin install lein-clojars "0.6.0"

See the plugin task's help for more information.

    $ lein plugin help

## FAQ

**Q:** How do you pronounce Leiningen?  
**A:** It's LINE-ing-en. ['laɪnɪŋən]

**Q:** What does this offer over [Lancet](https://github.com/stuarthalloway/lancet)?  
**A:** Lancet is more of a library than a build tool. It doesn't predefine
   any tasks apart from what Ant itself offers, so there is nothing
   Clojure-specific in it. Leiningen builds on Lancet, but takes
   things further. In addition, it includes some Maven functionality
   for dependencies.

**Q:** But Maven is terrifying!  
**A:** That's not a question. Anyway, Leiningen only uses the dependency
   resolution parts of Maven, which are quite tame. For some other
   build-related functionality it uses Ant under the covers via Lancet.

**Q:** But Ant is terrifying!  
**A:** That's [true](http://www.defmacro.org/ramblings/lisp.html). Ant is
   an interpreter for a [procedural language with a regrettable 
   syntax](http://blogs.tedneward.com/2005/08/22/When+Do+You+Use+XML+Again.aspx).
   But if you treat it as a standard library of build-related
   functions and are able to write it with a more pleasing syntax, it's
   not bad.

**Q:** What's a group ID? How do snapshots work?  
**A:** See the
  [tutorial](https://github.com/technomancy/leiningen/blob/stable/doc/TUTORIAL.md)
  for background.

**Q:** How should I pick my version numbers?  
**A:** Use [semantic versioning](http://semver.org).

**Q:** It says a required artifact is missing for "super-pom". What's that?  
**A:** The Maven API that Leiningen uses refers to your project as
  "super-pom". It's just a quirk of the API. It probably means there
  is a typo in your :dependency declaration in project.clj.

**Q:** What if my project depends on jars that aren't in any repository?  
**A:** The [deploy guide](https://github.com/technomancy/leiningen/blob/stable/doc/DEPLOY.md)
  explains how to set up a private repository. If you are not sharing
  them with a team you could also just [install locally.](http://maven.apache.org/guides/mini/guide-3rd-party-jars-local.html).

**Q:** How do I write my own tasks?  
**A:** If it's a task that may be useful to more than just your
  project, you should make it into a
  [plugin](https://github.com/technomancy/leiningen/blob/stable/doc/PLUGINS.md).
  You can also include one-off tasks in your src/leiningen/ directory
  if they're not worth spinning off; the plugin guide shows how.

**Q:** I want to hack two projects in parallel, but it's annoying to switch between them.  
**A:** Use a feature called _checkout dependencies_. If you create a
  directory called `checkouts` in your project root and symlink
  some other project roots into it, Leiningen will allow you to hack
  on them in parallel. That means changes in the dependency will be
  visible in the main project without having to go through the whole
  install/switch-projects/deps/restart-repl cycle. Note that this is
  not a replacement for listing the project in :dependencies; it
  simply supplements that for tighter change cycles.

**Q:** Is it possible to exclude indirect dependencies?  
**A:** Yes. Some libraries, such as log4j, depend on projects that are
  not included in public repositories and unnecessary for basic
  functionality.  Projects listed as :dependencies may exclude 
  any of their dependencies by using the :exclusions key. See
  sample.project.clj for details.

**Q:** What does java.lang.NoSuchMethodError: clojure.lang.RestFn.<init>(I)V mean?  
**A:** It means you have some code that was AOT (ahead-of-time)
  compiled with a different version of Clojure than the one you're
  currently using. If it persists after running `lein clean` then it
  is a problem with your dependencies. Note that for
  your own project that AOT compilation in Clojure is much less
  important than it is in other languages. There are a few
  language-level features that must be AOT-compiled to work, generally
  for Java interop. If you are not using any of these features, you
  should not AOT-compile your project if other projects may depend
  upon it.

**Q:** I'm behind an HTTP proxy; how can I fetch my dependencies?  
**A:** Currently you need to configure the underlying Maven library by
  creating `~/.m2/settings.xml` as explained in the
  [Maven guide](http://maven.apache.org/guides/mini/guide-proxies.html).

**Q:** What can be done to speed up launch?  
**A:** The main delay involved in Leiningen comes from starting the
  JVM.  Launching `lein interactive` will give you an interactive
  session so you can run many tasks against the same process instead
  of launching a new one every time. Depending on your editor you may
  also be able to take advantage of its Clojure integration. (See
  [swank-clojure](http://github.com/technomancy/swank-clojure) or
  [VimClojure](https://bitbucket.org/kotarak/vimclojure), for example.)

**Q:** Still too slow; what else can make startup faster?  
<<<<<<< HEAD
**A:** There are two flavours of Hotspot (Oracle/OpenJDK's JVM),
  client and server. The server is optimized for long-running
  processes and has quite a poor startup time. Leiningen will try to
  launch a client JVM, but this only works on 32-bit Hotspot. If you
  are on a 64-bit machine you can still use a client JVM if you
  install 32-bit packages; on Debian try ia32-sun-java6-bin. Once
  you've installed it, run <tt>sudo update-java-alternatives -s
  ia32-java-6-sun</tt>.
=======
**A:** There are two flavours of the JVM, client and server. The
  server is optimized for long-running processes and has quite a poor
  startup time. Leiningen will try to launch a client JVM, but this
  only works on 32-bit JVM installations. If you are on a 64-bit
  machine you can still use a client JVM if you install 32-bit
  packages; on Debian try ia32-sun-java6-bin. Once you've installed
  it, run `sudo update-java-alternatives -s ia32-java-6-sun`.
>>>>>>> b8bdde84
  
**Q:** I don't have access to stdin inside my project.  
**A:** There's a bug in the Ant library that Leiningen uses to spawn
  new processes that blocks access to console input. This means that
  functions like `read-line` will not work as expected in most
  contexts, though the `repl` task necessarily includes a
  workaround. You can also use the `trampoline` task to
  launch your project's JVM after Leiningen's has exited rather than
  launching it as a subprocess

## Contributing

Please report issues on the [Github issue
tracker](https://github.com/technomancy/leiningen/issues) or the
[mailing list](http://groups.google.com/group/leiningen). Personal
email addresses are not appropriate for bug reports. See the file
HACKING.md for more details on how Leiningen's codebase is structured.

Patches are preferred as Github pull requests, though patches from
<tt>git format-patch</tt> are also welcome on the mailing list. Please
use topic branches when sending pull requests rather than committing
directly to master in order to minimize unnecessary merge commit
clutter.

Contributors who have had a single patch accepted may request commit
rights on the mailing list or in IRC. Please be careful with the
master branch and keep any potentially-destabilizing work on topic
branches. Other contributors will usually be glad to review topic
branches before merging if you ask on IRC or the mailing list.

Contributors are also welcome to request a free
[Leiningen sticker](http://twitpic.com/2e33r1) by asking on the
mailing list and mailing a SASE.

## Building

You don't need to "build" Leiningen per se, but when you're using a
checkout you will need to get its dependencies in place. In most cases
a `lein self-install` will usually get you what you
need. However, this will occasionally fail for very new SNAPSHOT
versions since the standalone jar will not have been uploaded yet. 

Alternatively if you have a copy of an older Leiningen version around
(at least 1.1.0, installed as lein-stable, for example), then you can
run `lein-stable deps` in your checkout. If Leiningen's dependencies
change it will be necessary to remove the lib/ directory entirely
before running `lein deps` again. (This is not necessary for most
projects, but Leiningen has unique bootstrapping issues when working
on itself.)

You can also use Maven, just for variety's sake:

    $ mvn dependency:copy-dependencies
    $ mv target/dependency lib

Symlink `bin/lein` from your checkout into a location on the $PATH. The
script can figure out when it's being called from inside a checkout
and use the checkout rather than the self-install uberjar if necessary.

## License

Source Copyright © 2009-2011 Phil Hagelberg, Alex Osborne, Dan Larkin, and
[other contributors](https://www.ohloh.net/p/leiningen/contributors). 
Distributed under the Eclipse Public License, the same as Clojure
uses. See the file COPYING.

Thanks to Stuart Halloway for Lancet and Tim Dysinger for convincing
me that good builds are important.

Images Copyright © 2010 Phil Hagelberg. Distributed under the Creative
Commons Attribution + ShareAlike
License. [Full-size version](https://github.com/downloads/technomancy/leiningen/leiningen-full.jpg)
available.<|MERGE_RESOLUTION|>--- conflicted
+++ resolved
@@ -202,24 +202,13 @@
   [VimClojure](https://bitbucket.org/kotarak/vimclojure), for example.)
 
 **Q:** Still too slow; what else can make startup faster?  
-<<<<<<< HEAD
 **A:** There are two flavours of Hotspot (Oracle/OpenJDK's JVM),
   client and server. The server is optimized for long-running
   processes and has quite a poor startup time. Leiningen will try to
   launch a client JVM, but this only works on 32-bit Hotspot. If you
   are on a 64-bit machine you can still use a client JVM if you
   install 32-bit packages; on Debian try ia32-sun-java6-bin. Once
-  you've installed it, run <tt>sudo update-java-alternatives -s
-  ia32-java-6-sun</tt>.
-=======
-**A:** There are two flavours of the JVM, client and server. The
-  server is optimized for long-running processes and has quite a poor
-  startup time. Leiningen will try to launch a client JVM, but this
-  only works on 32-bit JVM installations. If you are on a 64-bit
-  machine you can still use a client JVM if you install 32-bit
-  packages; on Debian try ia32-sun-java6-bin. Once you've installed
-  it, run `sudo update-java-alternatives -s ia32-java-6-sun`.
->>>>>>> b8bdde84
+  you've installed it, run `sudo update-java-alternatives -s ia32-java-6-sun`.
   
 **Q:** I don't have access to stdin inside my project.  
 **A:** There's a bug in the Ant library that Leiningen uses to spawn
