;; The only requirement of the project.clj file is that it includes a
;; defproject form. It can have other code in it as well, including
;; loading other task definitions.

(defproject leiningen "1.6.0-SNAPSHOT"
  :description "A build tool designed not to set your hair on fire."
  :url "https://github.com/technomancy/leiningen"
  :license {:name "Eclipse Public License"}
  :dependencies [[org.clojure/clojure "1.2.1"]
                 [org.clojure/clojure-contrib "1.2.0"]
<<<<<<< HEAD
                 [org.apache.ant/ant "1.7.1"]
=======
                 [clucy "0.2.0"]
                 [lancet "1.0.0"]
                 [jline "0.9.94"]
>>>>>>> cb6fb377
                 [robert/hooke "1.1.0"]
                 [org.apache.maven/maven-ant-tasks "2.0.10" :exclusions [ant]]]
  :dev-dependencies [[lein-deb "1.0.0-SNAPSHOT"]]
  :disable-implicit-clean true
  :eval-in-leiningen true
  :deb {:maintainer {:name "Travis Vachon"
                     :email "travis.vachon@gmail.com"}
        :depends "ant1.7, rlwrap, libjtidy-java"
        :filesets [{:dir "."
                    :includes "leiningen*.jar"
                    :prefix "/usr/share/java/lein"}
                   {:dir "lib"
                    :includes "hooke*.jar,clojure*.jar,maven*.jar,plexus*.jar,wagon*.jar,classworlds.jar"
                    :prefix "/usr/share/java/lein"}
                   {:file "bin/lein"
                    :fullpath "/usr/bin/lein"
                    :filemode "755"}]})<|MERGE_RESOLUTION|>--- conflicted
+++ resolved
@@ -8,13 +8,8 @@
   :license {:name "Eclipse Public License"}
   :dependencies [[org.clojure/clojure "1.2.1"]
                  [org.clojure/clojure-contrib "1.2.0"]
-<<<<<<< HEAD
-                 [org.apache.ant/ant "1.7.1"]
-=======
                  [clucy "0.2.0"]
                  [lancet "1.0.0"]
-                 [jline "0.9.94"]
->>>>>>> cb6fb377
                  [robert/hooke "1.1.0"]
                  [org.apache.maven/maven-ant-tasks "2.0.10" :exclusions [ant]]]
   :dev-dependencies [[lein-deb "1.0.0-SNAPSHOT"]]
