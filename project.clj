;; The only requirement of the project.clj file is that it includes a
;; defproject form. It can have other code in it as well, including
;; loading other task definitions.

<<<<<<< HEAD
(defproject leiningen "1.6.0.20110628"
=======
(defproject leiningen "1.6.0"
>>>>>>> 8a3054ee
  :description "A build tool designed not to set your hair on fire."
  :url "https://github.com/technomancy/leiningen"
  :license {:name "Eclipse Public License 1.0"}
  :dependencies [;; TODO: declare these as .deb dependencies
                 [org.clojure/clojure-contrib "1.2.0"]
                 [clucy "0.2.1"]
                 [lancet "1.0.1"]
                 [robert/hooke "1.1.1"]]
  :disable-implicit-clean true
  :eval-in-leiningen true)<|MERGE_RESOLUTION|>--- conflicted
+++ resolved
@@ -2,11 +2,7 @@
 ;; defproject form. It can have other code in it as well, including
 ;; loading other task definitions.
 
-<<<<<<< HEAD
-(defproject leiningen "1.6.0.20110628"
-=======
 (defproject leiningen "1.6.0"
->>>>>>> 8a3054ee
   :description "A build tool designed not to set your hair on fire."
   :url "https://github.com/technomancy/leiningen"
   :license {:name "Eclipse Public License 1.0"}
@@ -14,6 +10,6 @@
                  [org.clojure/clojure-contrib "1.2.0"]
                  [clucy "0.2.1"]
                  [lancet "1.0.1"]
-                 [robert/hooke "1.1.1"]]
+                 [robert/hooke "1.1.2"]]
   :disable-implicit-clean true
   :eval-in-leiningen true)