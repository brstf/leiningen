(ns leiningen.core.main
  (:require [leiningen.core.user :as user]
            [leiningen.core.project :as project]
            [leiningen.core.classpath :as classpath]
            [clojure.java.io :as io]
            [clojure.string :as string]))

(def aliases {"-h" "help", "-help" "help", "--help" "help", "-?" "help",
              "-v" "version", "-version" "version", "--version" "version",
              "überjar" "uberjar",
              "-o" ["with-profile" "offline,dev,user,default"]
              "-U" ["with-profile" "update,dev,user,default"]
              "cp" "classpath" "halp" "help"
              "with-profiles" "with-profile"
              "readme" ["help" "readme"]
              "tutorial" ["help" "tutorial"]
              "sample" ["help" "sample"]})

(defn lookup-alias [task-name project]
  (or (aliases task-name)
      (get (:aliases project) task-name)
      task-name "help"))

(defn task-args [args project]
  (if (= "help" (aliases (second args)))
    ["help" [(first args)]]
    [(lookup-alias (first args) project) (rest args)]))

(def ^:dynamic *debug* (System/getenv "DEBUG"))

(defn debug [& args]
  (when *debug* (apply println args)))

(def ^:dynamic *info* true)

(defn info [& args]
  (when *info* (apply println args)))

(def ^:dynamic *exit-process?*
  "Bind to false to suppress process termination." true)

(defn exit
  "Exit the process. Rebind *exit-process?* in order to suppress actual process
  exits for tools which may want to continue operating."
  ([exit-code]
     (if *exit-process?*
       (do (shutdown-agents)
           (System/exit exit-code))
       (throw (ex-info "Suppressed exit" {:exit-code exit-code}))))
  ([] (exit 0)))

(defn abort
  "Print msg to standard err and exit with a value of 1."
  [& msg]
  (binding [*out* *err*]
    (apply println msg)
    (exit 1)))

(defn ^:no-project-needed task-not-found [task & _]
  (abort (str task " is not a task. Use \"lein help\" to list all tasks.")))

;; TODO: got to be a cleaner way to do this, right?
(defn- drop-partial-args [pargs]
  #(for [[f & r] %
         :let [non-varargs (if (pos? (inc (.indexOf (or r []) '&)))
                             (min (count pargs) (.indexOf r '&))
                             (count pargs))]]
     (cons f (drop non-varargs r))))

(defn resolve-task
  ([task not-found]
     (let [[task & pargs] (if (coll? task) task [task])
           task-ns (symbol (str "leiningen." task))]
       (try
         (when-not (find-ns task-ns)
           (require task-ns))
         (if-let [task-var (ns-resolve task-ns (symbol task))]
           (with-meta
             (fn [project & args] (apply task-var project (concat pargs args)))
             (update-in (meta task-var) [:arglists] (drop-partial-args pargs)))
           (not-found task))
         (catch java.io.FileNotFoundException e
           (not-found task)))))
  ([task] (resolve-task task #'task-not-found)))

(defn ^:internal matching-arity? [task args]
  (some (fn [parameters]
          (and (if (= '& (last (butlast parameters)))
                 (>= (count args) (- (count parameters) 3))
                 (= (count parameters) (inc (count args))))
               parameters))
        (:arglists (meta task))))

(defn apply-task [task-name project args]
  (let [task (resolve-task task-name)]
    (when-not (or project (:no-project-needed (meta task)))
      (abort "Couldn't find project.clj, which is needed for" task-name))
    (when-not (matching-arity? task args)
      (abort "Wrong number of arguments to" task-name "task."
             "\nExpected" (rest (:arglists (meta task)))))
    (apply task project args)))

(defn leiningen-version []
  (System/getenv "LEIN_VERSION"))

(defn ^:internal version-satisfies? [v1 v2]
  (let [v1 (map #(Integer. %) (re-seq #"\d+" (first (string/split v1 #"-" 2))))
        v2 (map #(Integer. %) (re-seq #"\d+" (first (string/split v2 #"-" 2))))]
    (loop [versions (map vector v1 v2)
           [seg1 seg2] (first versions)]
      (cond (empty? versions) true
            (= seg1 seg2) (recur (rest versions) (first (rest versions)))
            (> seg1 seg2) true
            (< seg1 seg2) false))))

(def ^:private min-version-warning
  "*** Warning: This project requires Leiningen %s, but you have %s ***

Get the latest verison of Leiningen at https://github.com/technomancy/leiningen
or by executing \"lein upgrade\". ")

(defn- verify-min-version
  [{:keys [min-lein-version]}]
  (when-not (version-satisfies? (leiningen-version) min-lein-version)
    (info (format min-version-warning
                  min-lein-version (leiningen-version)))))

(defn- warn-chaining [task-name args]
  (when (and (some #(.endsWith (str %) ",") (cons task-name args))
             (not-any? #(= % "do") (cons task-name args)))
    (println "WARNING: task chaining has been moved to the \"do\" task. For example,")
    (println "\"lein javac, test\" should now be called as \"lein do javac, test\" ")
    (println "See `lein help do` for details.")))

(defn user-agent []
  (format "Leiningen/%s (Java %s; %s %s; %s)"
          (leiningen-version) (System/getProperty "java.vm.name")
          (System/getProperty "os.name") (System/getProperty "os.version")
          (System/getProperty "os.arch")))

(defn- http-settings []
  "Set Java system properties controlling HTTP request behavior."
  (System/setProperty "aether.connector.userAgent" (user-agent))
  (when-let [{:keys [host port non-proxy-hosts]} (classpath/get-proxy-settings)]
    (System/setProperty "http.proxyHost" host)
    (System/setProperty "http.proxyPort" (str port))
<<<<<<< HEAD
    (System/setProperty "http.nonProxyHosts" non-proxy-hosts)))
=======
    (when non-proxy-hosts (System/setProperty "http.nonProxyHosts" non-proxy-hosts))))
>>>>>>> af9aeff3

(defn -main
  "Run a task or comma-separated list of tasks."
  [& raw-args]
  (user/init)
  (let [project (if (.exists (io/file "project.clj"))
                  (project/init-project (project/read)))
        [task-name args] (task-args raw-args project)]
    (when (:min-lein-version project)
      (verify-min-version project))
    (http-settings)
    (when-not project
      (let [default-project (project/merge-profiles project/defaults [:user :default])]
        (project/load-certificates default-project)
        (project/load-plugins default-project)))
    (try (warn-chaining task-name args)
         (apply-task task-name project args)
         (catch Exception e
           (when-let [[_ code] (and (.getMessage e)
                                    (re-find #"Process exited with (\d+)"
                                             (.getMessage e)))]
             (exit (Integer. code)))
           (when-not (re-find #"Suppressed exit:" (or (.getMessage e) ""))
             (.printStackTrace e))
           (exit 1))))
  (exit 0))<|MERGE_RESOLUTION|>--- conflicted
+++ resolved
@@ -144,11 +144,7 @@
   (when-let [{:keys [host port non-proxy-hosts]} (classpath/get-proxy-settings)]
     (System/setProperty "http.proxyHost" host)
     (System/setProperty "http.proxyPort" (str port))
-<<<<<<< HEAD
-    (System/setProperty "http.nonProxyHosts" non-proxy-hosts)))
-=======
     (when non-proxy-hosts (System/setProperty "http.nonProxyHosts" non-proxy-hosts))))
->>>>>>> af9aeff3
 
 (defn -main
   "Run a task or comma-separated list of tasks."
