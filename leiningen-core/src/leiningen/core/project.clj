(ns leiningen.core.project
  "Read project.clj files."
  (:refer-clojure :exclude [read])
  (:require [clojure.walk :as walk]
            [clojure.java.io :as io]
            [clojure.set :as set]
            [cemerick.pomegranate :as pomegranate]
            [cemerick.pomegranate.aether :as aether]
            [leiningen.core.utils :as utils]
            [leiningen.core.user :as user]
            [leiningen.core.classpath :as classpath]
            [clojure.string :as str])
  (:import (clojure.lang DynamicClassLoader)
           (java.io PushbackReader Reader)))

(defn make-project-properties [project]
  (with-open [baos (java.io.ByteArrayOutputStream.)]
    (let [properties (doto (java.util.Properties.)
                       (.setProperty "version" (:version project))
                       (.setProperty "groupId" (:group project))
                       (.setProperty "artifactId" (:name project)))
          git-head (utils/resolve-git-dir project)]
      (when (.exists git-head)
        (if-let [revision (utils/read-git-head git-head)]
          (.setProperty properties "revision" revision)))
      (.store properties baos "Leiningen"))
    (str baos)))

(defn- warn [& args]
  ;; TODO: remove with 3.0.0
  (require 'leiningen.core.main)
  ((resolve 'leiningen.core.main/warn) args))

(defn- update-each-contained [m keys f & args]
  (reduce (fn [m k]
            (if (contains? m k)
              (apply update m k f args)
              m)) m keys))

(defn- update-first [coll pred f]
  (let [[pre [existing & post]] (split-with (complement pred) coll)]
    (concat pre [(f existing)] post)))

;; # Project definition and normalization

(defn composite-profile?
  "Returns true if the profile is composite, false otherwise."
  [profile]
  (vector? profile))

(defn group-id
  [id]
  (if (string? id)
    (first (str/split id #"/"))
    (or (namespace id) (name id))))

(defn artifact-id
  [id]
  (if (string? id)
    (last (str/split id #"/"))
    (name id)))

(defn artifact-map
  [id]
  {:artifact-id (artifact-id id)
   :group-id (group-id id)})

(defn exclusion-map
  "Transform an exclusion vector into a map that is easier to combine with
  meta-merge. This allows a profile to override specific exclusion options."
  [spec]
  (if-let [[id & {:as opts}] (if (symbol? spec) [spec] spec)]
    (-> opts
        (merge (artifact-map id))
        (with-meta (meta spec)))))

(defn exclusion-vec
  "Transform an exclusion map back into a vector of the form:
  [name/group & opts]"
  [exclusion]
  (if-let [{:keys [artifact-id group-id]} exclusion]
    (into [(symbol group-id artifact-id)]
          (apply concat (dissoc exclusion :artifact-id :group-id)))))

(defn dependency-map
  "Transform a dependency vector into a map that is easier to combine with
  meta-merge. This allows a profile to override specific dependency options."
  [dep]
  (if-let [[id version & {:as opts}] (classpath/normalize-dep-vector dep)]
    (-> opts
        (merge (artifact-map id))
        (assoc :version version)
        (update-each-contained [:exclusions] (partial map exclusion-map))
        (with-meta (meta dep)))))

(defn dependency-vec
  "Transform a dependency map back into a vector of the form:
  [name/group \"version\" & opts]"
  [dep]
  (if-let [{:keys [artifact-id group-id version]} dep]
    (-> dep
        (update-each-contained [:exclusions] (partial map exclusion-vec))
        (update-each-contained [:exclusions] distinct)
        (dissoc :artifact-id :group-id :version)
        (->> (apply concat)
             (into [(symbol group-id artifact-id) version]))
        (with-meta (meta dep)))))

(defn- meta*
  "Returns the metadata of an object, or nil if the object cannot hold
  metadata."
  [obj]
  (if (instance? clojure.lang.IObj obj)
    (meta obj)
    nil))

(defn- with-meta*
  "Returns an object of the same type and value as obj, with map m as its
  metadata if the object can hold metadata."
  [obj m]
  (if (instance? clojure.lang.IObj obj)
    (with-meta obj m)
    obj))

(defn- displace?
  "Returns true if the object is marked as displaceable"
  [obj]
  (-> obj meta* :displace))

(defn- replace?
  "Returns true if the object is marked as replaceable"
  [obj]
  (-> obj meta* :replace))

(defn- top-displace?
  "Returns true if the object is marked as top-displaceable"
  [obj]
  (-> obj meta* :top-displace))

(defn- different-priority?
  "Returns true if either left has a higher priority than right or vice versa."
  [left right]
  (boolean
   (or (some (some-fn nil? displace? replace?) [left right])
       (top-displace? left))))

(defn- remove-top-displace [obj]
  (if-not (top-displace? obj)
    obj
    (vary-meta obj dissoc :top-displace)))

(defn- pick-prioritized
  "Picks the highest prioritized element of left and right and merge their
  metadata."
  [left right]
  (cond (nil? left) right
        (nil? right) (remove-top-displace left)

        ;; TODO: support :reverse?
        (top-displace? left) right
        (and (displace? left) (top-displace? right)) left

        (and (displace? left)   ;; Pick the rightmost
             (displace? right)) ;; if both are marked as displaceable
        (with-meta* right
          (merge (meta* left) (meta* right)))

        (and (replace? left)    ;; Pick the rightmost
             (replace? right))  ;; if both are marked as replaceable
        (with-meta* right
          (merge (meta* left) (meta* right)))

        (or (displace? left)
            (replace? right))
        (with-meta* right
          (merge (-> left meta* (dissoc :displace))
                 (-> right meta* (dissoc :replace))))

        (or (replace? left)
            (displace? right))
        (with-meta* left
          (merge (-> right meta* (dissoc :displace))
                 (-> left meta* (dissoc :replace))))))

(declare meta-merge)

;; TODO: drop this and use read-eval syntax in 3.0
(defn- unquote-project
  "Inside defproject forms, unquoting (~) allows for arbitrary evaluation."
  [args]
  (walk/walk (fn [item]
               (cond (and (seq? item) (= `unquote (first item))) (second item)
                     ;; needed if we want fn literals preserved
                     (or (seq? item) (symbol? item)) (list 'quote item)
                     :else (let [result (unquote-project item)]
                             ;; clojure.walk strips metadata
                             (if-let [m (meta item)]
                               (with-meta result m)
                               result))))
             identity
             args))

(def defaults
  ;; TODO: move :repositories here in 3.0
  {:source-paths ^:top-displace ^:default-path/src ["src"]
   :resource-paths ^:top-displace ^:default-path/resources ["resources"]
   :test-paths ^:top-displace ^:default-path/test ["test"]
   :native-path "%s/native"
   :compile-path "%s/classes"
   :target-path "target"
   :clean-targets ^:top-displace [:target-path]
   ;; TODO: remove :top-displace for :prep-tasks in 3.0
   :prep-tasks ^:top-displace ["javac" "compile"]
   ;; If these change, be sure to update release docstring and DEPLOY.md
   :release-tasks ^:top-displace [["vcs" "assert-committed"]
                                  ["change" "version"
                                   "leiningen.release/bump-version" "release"]
                                  ["vcs" "commit"]
                                  ["vcs" "tag"]
                                  ["deploy"]
                                  ["change" "version"
                                   "leiningen.release/bump-version"]
                                  ["vcs" "commit"]
                                  ["vcs" "push"]]
   :pedantic? (quote ^:top-displace ranges)
   :jar-exclusions [#"^\."]
   :offline? (not (nil? (System/getenv "LEIN_OFFLINE")))
   :uberjar-exclusions [#"(?i)^META-INF/[^/]*\.(SF|RSA|DSA)$"]
   :uberjar-merge-with {"META-INF/plexus/components.xml"
                        'leiningen.uberjar/components-merger,
                        "data_readers.clj"
                        'leiningen.uberjar/clj-map-merger,
                        ;; So we don't break Java's ServiceLoader mechanism
                        ;; during uberjar construction
                        #"META-INF/services/.*" `[slurp #(str %1 "\n" %2) spit]}
   :global-vars {}})

(defn dep-key
  "The unique key used to dedupe dependencies."
  [dep]
  (-> (dependency-map dep)
      (select-keys [:group-id :artifact-id :classifier :extension])))

(defn- reduce-dep-step [deps dep]
  (let [k (dep-key dep)]
    (update-first deps #(= k (dep-key %))
                  (fn [existing]
                    (dependency-vec
                     (meta-merge (dependency-map existing)
                                 (dependency-map dep)))))))

(defn normalize-aot [project]
  (if (= :all (:aot project))
    (assoc project :aot ^:replace [:all])
    project))

(defn- normalize-repo
  "Normalizes a repository to the canonical repository form."
  [[id opts :as repo]]
  (with-meta
    [id (if (string? opts) {:url opts} opts)]
    (meta repo)))

(defn- normalize-repos
  "Normalizes a vector of repositories to the canonical repository form."
  [repos]
  (with-meta
    (mapv normalize-repo repos)
    (meta repos)))

(defn- reduce-repo-step [repos [id opts :as repo]]
  (update-first repos #(= id (first %))
                (fn [[_ existing :as original]]
                  (let [opts (if (keyword? opts)
                               (-> (filter #(= (first %) (name opts)) repos)
                                   first second)
                               opts)
                        repo (with-meta [id opts] (meta repo))]
                    (if (different-priority? repo original)
                      (pick-prioritized repo original)
                      (with-meta [id (meta-merge existing opts)]
                        (merge (meta original) (meta repo))))))))

(def empty-dependencies
  (with-meta [] {:reduce reduce-dep-step}))

(def empty-repositories
  (with-meta [] {:reduce reduce-repo-step}))

(def empty-paths
  (with-meta [] {:prepend true}))

(def default-repositories
  (with-meta
    [["central" {:url "https://repo1.maven.org/maven2/" :snapshots false}]
     ["clojars" {:url "https://repo.clojars.org/"}]]
    {:reduce reduce-repo-step}))

(def deploy-repositories
  (with-meta
    [["clojars" {:url "https://clojars.org/repo/"
                 :password :gpg :username :gpg}]]
    {:reduce reduce-repo-step}))

(defn normalize-values
  "Transform values within a project or profile map to normalized values, such
  that internal functions can assume that the values are already normalized."
  [map]
  (-> map
      (update-each-contained [:repositories :deploy-repositories
                              :mirrors :plugin-repositories] normalize-repos)
      (update-each-contained [:profiles] utils/map-vals normalize-values)
      (normalize-aot)))

(def ^:private empty-meta-merge-defaults
  {:repositories empty-repositories
   :plugin-repositories empty-repositories
   :deploy-repositories deploy-repositories
   :plugins empty-dependencies
   :dependencies empty-dependencies
   :source-paths empty-paths
   :resource-paths empty-paths
   :test-paths empty-paths})

(defn- setup-map-defaults
  "Transform a project or profile map by merging empty default values containing
  reducing functions and other metadata properties, replacing aliases and
  normalizing values inside the map."
  [raw-map empty-defaults]
  (with-meta
    (merge-with
     (fn [left right]
       ;; Assumes that left always contains :reduce OR :prepend in its meta
       (with-meta
         (cond (different-priority? left right) (pick-prioritized left right)
               (-> left meta :reduce) (-> left meta :reduce
                                          (reduce left right))
               (-> left meta :prepend) (concat right left))
         (merge (meta left)
                (dissoc (meta right) :top-displace))))
     empty-defaults
     (-> raw-map
         (assoc :jvm-opts (or (:jvm-opts raw-map) (:java-opts raw-map)))
         (assoc :eval-in (or (:eval-in raw-map)
                             (if (:eval-in-leiningen raw-map)
                               :leiningen)))
         (dissoc :eval-in-leiningen :java-opts)
         (normalize-values)))
    (meta raw-map)))

(defn- with-normalized-deps
  [profile]
  (let [deps (:dependencies profile)]
    (assoc profile
      :dependencies
      (with-meta
       (classpath/normalize-dep-vectors deps)
       (meta deps)))))

(defn- setup-profile-with-empty
  "Setup a profile map with empty defaults."
  [raw-profile]
  (if (composite-profile? raw-profile)
    ;; TODO: drop support for partially-composite profiles in 3.0
    (with-meta
      (mapv #(cond-> % (composite-profile? %) setup-profile-with-empty)
            raw-profile)
      (meta raw-profile))
    (let [empty-defaults (select-keys empty-meta-merge-defaults
                                      (keys raw-profile))]
      (setup-map-defaults
       (with-normalized-deps raw-profile)
       empty-defaults))))

(defn- setup-map-of-profiles
  "Setup a map of profile maps with empty defaults."
  [map-of-profiles]
  (utils/map-vals map-of-profiles setup-profile-with-empty))

(defn make
  ([project project-name version root]
     (make (with-meta (assoc project
                        :name (name project-name)
                        :group (or (namespace project-name)
                                   (name project-name))
                        :version version
                        :root root)
             (meta project))))
  ([project]
     (let [repos (if (:omit-default-repositories project)
                   (do (warn "WARNING:"
                             ":omit-default-repositories is deprecated;"
                             "use :repositories ^:replace [...] instead.")
                       empty-repositories)
                   default-repositories)]
       (setup-map-defaults
        (-> (meta-merge defaults project)
            (dissoc :eval-in-leiningen :omit-default-repositories)
            (assoc :eval-in (or (:eval-in project)
                                (if (:eval-in-leiningen project)
                                  :leiningen, :subprocess)))
            (update-each-contained [:profiles] setup-map-of-profiles)
            (with-meta (meta project)))
        (assoc empty-meta-merge-defaults
          :repositories repos
          :plugin-repositories repos)))))

(defn- argument-list->argument-map
  [args]
  (let [keys (map first (partition 2 args))
        unique-keys (set keys)]
    (if (= (count keys) (count unique-keys))
      (apply hash-map args)
      (let [duplicates (->> (frequencies keys)
                            (remove #(> 2 (val %)))
                            (map first))]
        (throw
         (IllegalArgumentException.
          (format "Duplicate keys: %s"
                  (clojure.string/join ", " duplicates))))))))

(defmacro defproject
  "The project.clj file must either def a project map or call this macro.
  See `lein help sample` to see what arguments it accepts."
  [project-name version & args]
  (let [f (io/file *file*)]
    `(let [args# ~(unquote-project (argument-list->argument-map args))
           root# ~(if f (.getParent f))]
       (def ~'project
         (make args# '~project-name ~version root#)))))

(defn- add-exclusions [exclusions dep]
  (dependency-vec
   (update-in (dependency-map dep) [:exclusions]
              into (map exclusion-map exclusions))))

(defn- add-global-exclusions [project]
  (let [{:keys [dependencies exclusions]} project]
    (if-let [exclusions (and (seq dependencies) (seq exclusions))]
      (assoc project
        :dependencies (with-meta
                        (mapv (partial add-exclusions exclusions)
                              dependencies)
                        (meta dependencies)))
      project)))

(defn- absolutize [root path]
  (str (if (.isAbsolute (io/file path))
         path
         (io/file root path))))

(defn- absolutize-path [{:keys [root] :as project} key]
  (cond (re-find #"-path$" (name key))
        (update project key (partial absolutize root))

        (re-find #"-paths$" (name key))
        (update project key #(with-meta* (map (partial absolutize root) %)
                               (meta %)))

        :else project))

(defn absolutize-paths [project]
  (reduce absolutize-path project (keys project)))

(defn- sha1 [content]
  (.toString (BigInteger. 1 (-> (java.security.MessageDigest/getInstance "SHA1")
                                (.digest (.getBytes content)))) 16))

(defn- keyword-composite-profile? [profile]
  (and (composite-profile? profile) (every? keyword? profile)))

(defn- ordered-keyword-composite-profiles [project]
  (->> project meta :profiles
       (filter (comp keyword-composite-profile? val))
       (remove (comp empty? val))
       (sort-by count)
       (reverse)))

(defn- first-matching-composite [profiles composites]
  (->> composites
       (filter (fn [[_ v]] (= v (take (count v) profiles))))
       (first)))

(defn- normalize-profile-names [project profiles]
  (let [composites (ordered-keyword-composite-profiles project)]
    (loop [profiles'  profiles
           normalized ()]
      (if (seq profiles')
        (if-let [[k v] (first-matching-composite profiles' composites)]
          (recur (drop (count v) profiles') (cons k normalized))
          (recur (rest profiles') (cons (first profiles') normalized)))
        (if (= (count profiles) (count normalized))
          profiles
          (normalize-profile-names project (reverse normalized)))))))

(defn profile-scope-target-path [project profiles]
  (let [n #(if (map? %) (subs (sha1 (pr-str %)) 0 8) (name %))]
    (if (:target-path project)
      (update-in project [:target-path] format
<<<<<<< HEAD
                 (str/join "+" (map n (remove #{:default :provided} profiles))))
=======
                 (s/join "+" (map n (normalize-profile-names project profiles))))
>>>>>>> 1fe6dce7
      project)))

(defn target-path-subdirs [{:keys [target-path] :as project} key]
  (if (project key)
    (update-in project [key] format target-path)
    project))

;; # Profiles: basic merge logic

(def ^:private hooke-injection
  (with-open [rdr (-> "robert/hooke.clj" io/resource io/reader PushbackReader.)]
    `(do (ns ~'leiningen.core.injected)
         ~@(doall (take-while #(not= % ::eof)
                              (rest (repeatedly #(clojure.core/read
                                                  rdr false ::eof)))))
         (ns ~'user))))

;; users of old JVMs will have to set LEIN_JVM_OPTS to turn off tiered
;; compilation, so if they've done that we should do the same for project JVMs
(def tiered-jvm-opts
  (if (.contains (or (System/getenv "LEIN_JVM_OPTS") "") "Tiered")
    ["-XX:+TieredCompilation" "-XX:TieredStopAtLevel=1"
     "-XX:-OmitStackTraceInFastThrow"]
    ["-XX:-OmitStackTraceInFastThrow"]))


(def default-profiles
  "Profiles get merged into the project map. The :dev, :provided, and :user
  profiles are active by default."
  (atom {:default [:leiningen/default]
         :leiningen/default [:base :system :user :provided :dev]
         :base {:resource-paths ^:default-path/dev-resources ["dev-resources"]
                :jvm-opts (with-meta tiered-jvm-opts
                            {:displace true})
                :test-selectors {:default (with-meta '(constantly true)
                                            {:displace true})}
                ;; bump deps in leiningen's own project.clj with these
                :dependencies '[^:displace [org.clojure/tools.nrepl "0.2.12"
                                            :exclusions [org.clojure/clojure]]
                                ^:displace [clojure-complete "0.2.4"
                                            :exclusions [org.clojure/clojure]]]
                :checkout-deps-shares [:source-paths
                                       :test-paths
                                       :resource-paths
                                       :compile-path
                                       #'classpath/checkout-deps-paths]
                :aliases {"downgrade" "upgrade"}}
         :leiningen/test {:injections [hooke-injection]
                          :test-selectors {:default (with-meta
                                                      '(constantly true)
                                                      {:displace true})}}
         :uberjar {} ; TODO: use :aot :all here in 3.0
         :update {:update :always}
         :offline {:offline? true}
         :debug {:debug true}}))

(def default-profile-metadata
  {:dev {:pom-scope :test}
   :test {:pom-scope :test}
   :uberjar {:leaky true}
   :provided {:pom-scope :provided}
   :repl {:repl true}})

(defn- meta-merge
  "Recursively merge values based on the information in their metadata."
  [left right]
  (cond (different-priority? left right)
        (pick-prioritized left right)

        (-> left meta :reduce)
        (-> left meta :reduce
            (reduce left right)
            (with-meta (meta left)))

        (and (map? left) (map? right))
        (merge-with meta-merge left right)

        (and (set? left) (set? right))
        (set/union right left)

        (and (coll? left) (coll? right))
        (if (or (-> left meta :prepend)
                (-> right meta :prepend))
          (-> (concat right left)
              (with-meta (merge (meta right) (meta left))))
          (concat left right))

        (= (class left) (class right)) right

        :else
        (do (warn left "and" right "have a type mismatch merging profiles.")
            right)))

(defn- apply-profiles [project profiles]
  (reduce (fn [project profile]
            (with-meta
              (meta-merge project profile)
              (meta-merge (meta project) (meta profile))))
          project
          profiles))

(defn- lookup-profile*
  "Lookup a profile in the given profiles map, warning when the profile doesn't
  exist. Recurse whenever a keyword or vector is found, combining all profiles
  in the vector."
  [profiles profile]
  (cond (keyword? profile)
        (let [result (get profiles profile)]
          (when-not (or result (#{:provided :dev :user :test :base :default
                                  :production :system :repl}
                                profile))
            (warn "Warning: profile" profile "not found."))
          (lookup-profile* profiles result))

        (composite-profile? profile)
        (apply-profiles {} (map (partial lookup-profile* profiles) profile))

        :else (or profile {})))

(defn- lookup-profile
  "Equivalent with lookup-profile*, except that it will attach the profile name
  as an active profile in the profile metadata if the profile is a keyword."
  [profiles profile]
  (cond-> (lookup-profile* profiles profile)
          (keyword? profile)
          (vary-meta update-in [:active-profiles] (fnil conj []) profile)))

(defn- expand-profile* [profiles profile-meta profile]
  (let [content (or (get profiles profile) (get @default-profiles profile))]
    ;; TODO: drop "support" for partially-composite profiles in 3.0
    (if (or (nil? content)
            (map? content)
            (and (sequential? content)
                 (some map? content)))
      [[profile profile-meta]]
      (mapcat (partial expand-profile*
                       profiles (merge profile-meta (meta content)))
              (if (sequential? content)
                content
                [content])))))

(defn expand-profile-with-meta
  "Recursively expand the keyword `profile` in `project` to a sequence of
  vectors of atomic (non-composite) profile keywords and their inherited
  metadata."
  [project profile]
  (expand-profile* (:profiles (meta project)) nil profile))

(defn expand-profiles-with-meta
  "Recursively expand a collection of profiles"
  [project profiles]
  (mapcat (partial expand-profile-with-meta project) profiles))

(defn expand-profile
  "Recursively expand the keyword `profile` in `project` to a sequence of
  atomic (non-composite) profile keywords."
  [project profile]
  (->> (expand-profile* (:profiles (meta project)) nil profile)
       (map first)))

(defn expand-profiles
  "Recursively expand a collection of profiles"
  [project profiles]
  (mapcat (partial expand-profile project) profiles))

(defn- warn-user-repos [profiles]
  (let [has-url? (fn [entry] (or (string? entry) (:url entry)))
        repo-profiles (filter #(->> (second %)
                                    :repositories
                                    (map second)
                                    (some has-url?))
                              profiles)]
    (when (and (seq repo-profiles)
               (not (System/getenv "LEIN_SUPPRESS_USER_LEVEL_REPO_WARNINGS")))
      (warn ":repositories detected in user-level profiles!"
            (vec (map first repo-profiles)) "\nSee"
            "https://github.com/technomancy/leiningen/wiki/Repeatability"))))

(alter-var-root #'warn-user-repos memoize)

(defn- warn-user-profile [root profiles]
  (when (and root (contains? profiles :user))
    (warn "WARNING: user-level profile defined in project files.")))

(alter-var-root #'warn-user-profile memoize)

(defn- system-profiles []
  (let [sys-profile-dir (if (= :windows (utils/get-os))
                          (io/file (System/getenv "AllUsersProfile") "Leiningen")
                          (io/file "/etc" "leiningen"))]
    (user/load-profiles sys-profile-dir)))

(defn ^:internal project-profiles [project]
  (let [profiles (utils/read-file (io/file (:root project) "profiles.clj"))]
    (warn-user-profile (:root project) profiles)
    profiles))

(defn read-profiles
  "Read profiles from a variety of sources.

  We check Leiningen's defaults, system-level profiles (usually in
  /etc), the profiles.clj file in ~/.lein, the profiles.clj file in
  the project root, and the :profiles key from the project map."
  [project]
  ;; TODO: All profile reads (load-profiles and profiles, notable) should wrap
  ;;   setup-profiles instead of doing stuff here, but as it is a cyclic
  ;;   dependency, defer it to 3.0. Although I guess we don't need this
  ;;   functionality for 3.0 if we're smart.
  (let [sys-profiles (setup-map-of-profiles (system-profiles))
        user-profiles (setup-map-of-profiles (user/profiles))
        proj-profiles-file (setup-map-of-profiles (project-profiles project))]
    (warn-user-repos (concat user-profiles sys-profiles))
    (warn-user-profile (:root project) (:profiles project))
    (merge @default-profiles sys-profiles user-profiles
           (:profiles project) proj-profiles-file)))

(defn- scope-plugin-profile [local-name plugin-name]
  (keyword (str "plugin." plugin-name) (name local-name)))

(defn- read-plugin-profiles [project]
  (let [p (for [[plugin version] (:plugins project)
                :let [profiles (io/resource (format "%s/profiles.clj"
                                                    (name plugin)))]
                :when profiles]
            (for [[local-name profile] (read-string (slurp profiles))]
              [(scope-plugin-profile local-name (name plugin)) profile]))]
    (into {} (apply concat p))))

;; # Lower-level profile plumbing: loading plugins, hooks, middleware, certs

(defn ensure-dynamic-classloader []
  (let [thread (Thread/currentThread)
        cl (.getContextClassLoader thread)]
    (when-not (pomegranate/modifiable-classloader? cl)
      (.setContextClassLoader thread (DynamicClassLoader. cl)))))

(def ^:private registered-wagon-files (atom #{}))

(defn load-plugins
  ([project dependencies-key managed-dependencies-key]
     (when (seq (get project dependencies-key))
       (ensure-dynamic-classloader)
       (let [repos-project (update-in project [:repositories] meta-merge
                                      (:plugin-repositories project))]
         (classpath/resolve-managed-dependencies
          dependencies-key managed-dependencies-key repos-project
          :add-classpath? true)))
     (doseq [wagon-file (-> (.getContextClassLoader (Thread/currentThread))
                            (.getResources "leiningen/wagons.clj")
                            (enumeration-seq))
             :when (not (@registered-wagon-files wagon-file))
             [hint factory] (read-string (slurp wagon-file))]
       (aether/register-wagon-factory! hint (eval factory))
       (swap! registered-wagon-files conj wagon-file))
     project)
  ([project dependencies-key] (load-plugins project dependencies-key nil))
  ([project] (load-plugins project :plugins)))

(defn plugin-vars [project type]
  (for [[plugin _ & {:as opts}] (:plugins project)
        :when (get opts type true)]
    (-> (symbol (str (name plugin) ".plugin") (name type))
        (with-meta {:optional true}))))

(defn- plugin-hooks [project]
  (plugin-vars project :hooks))

(defn- plugin-middleware [project]
  (plugin-vars project :middleware))

(defn- load-hook [hook-name]
  (if-let [hook (try (utils/require-resolve hook-name)
                     (catch Throwable e
                       (utils/error "problem requiring" hook-name "hook")
                       (throw e)))]
    (try (hook)
         (catch Throwable e
           (utils/error "problem activating" hook-name "hook")
           (throw e)))
    (when-not (:optional (meta hook-name))
      (utils/error "cannot resolve" hook-name "hook"))))

(defn load-hooks [project & [ignore-missing?]]
  (when (and (:implicits project true) (:implicit-hooks project true))
    (doseq [hook-name (concat (plugin-hooks project) (:hooks project))]
      ;; if hook-name is just a namespace assume hook fn is called activate
      (let [hook-name (if (namespace hook-name)
                        hook-name
                        (symbol (name hook-name) "activate"))]
        (load-hook hook-name))))
  project)

(defn apply-middleware
  ([project]
     (reduce apply-middleware project
             (concat (plugin-middleware project) (:middleware project))))
  ([project middleware-name]
     (if (and (:implicits project true) (:implicit-middleware project true))
       (if-let [middleware (utils/require-resolve middleware-name)]
         (middleware project)
         (do (when-not (:optional (meta middleware-name))
               (utils/error "cannot resolve" middleware-name "middleware"))
             project))
       project)))

(defn load-certificates
  "Load the SSL certificates specified by the project and register
   them for use by Aether."
  [project]
  (when (seq (:certificates project))
    ;; lazy-loading might give a launch speed boost here
    (require 'leiningen.core.ssl)
    (let [make-context (resolve 'leiningen.core.ssl/make-sslcontext)
          read-certs (resolve 'leiningen.core.ssl/read-certs)
          default-certs (resolve 'leiningen.core.ssl/default-trusted-certs)
          override-wagon-registry! (resolve 'leiningen.core.ssl/override-wagon-registry!)
          https-registry (resolve 'leiningen.core.ssl/https-registry)
          certs (mapcat read-certs (:certificates project))
          context (make-context (into (default-certs) certs))]
      (override-wagon-registry! (https-registry context))
      project)))

(defn activate-middleware
  "A helper function to apply middleware and then load certificates and hooks,
  since we always do these three things together, at least so far."
  [project]
  (doto (apply-middleware project)
    (load-certificates)
    (load-hooks)))

(defn project-with-profiles-meta [project profiles]
  ;;; should this dissoc :default?
  ;; (vary-meta project assoc :profiles (dissoc profiles :default))
  (vary-meta project assoc
             :profiles profiles))

(defn- apply-profile-meta [default-meta profile]
  (if (map? profile)
    (let [profile (vary-meta profile (fn [m] (merge default-meta m)))]
      (if-let [scope (:pom-scope (meta profile))]
        (with-meta
          (update-in profile [:dependencies]
                     (fn [deps]
                       (map
                        (fn [dep]
                          (if (some #(= :scope %) dep)
                            dep
                            (-> dep (conj :scope) (conj (name scope)))))
                        deps)))
          (meta profile))
        profile))
    profile))

(defn project-with-profiles [project]
  (let [profiles (merge (read-plugin-profiles project)
                        (read-profiles project))]
    (project-with-profiles-meta
     project
     (->> (map (fn [[k p]]
                 [k (apply-profile-meta (default-profile-metadata k) p)])
               profiles)
          (into {})))))

(defn ^:internal init-profiles
  "Compute a fresh version of the project map, including and excluding the
  specified profiles."
  [project include-profiles & [exclude-profiles]]
  (let [project (with-meta
                  (:without-profiles (meta project) project)
                  (meta project))
        include-profiles-meta (->> (expand-profiles-with-meta
                                    project include-profiles)
                                   (utils/last-distinct-by first))
        include-profiles (map first include-profiles-meta)
        exclude-profiles (utils/last-distinct (expand-profiles project exclude-profiles))
        normalize #(if (coll? %) (lookup-profile (:profiles project) %) [%])
        exclude-profiles (mapcat normalize exclude-profiles)
        profile-map (apply dissoc (:profiles (meta project)) exclude-profiles)
        profiles (map (partial lookup-profile profile-map) include-profiles)
        normalized-profiles (map normalize-values profiles)]
    (-> project
        (apply-profiles normalized-profiles)
        (profile-scope-target-path include-profiles)
        (target-path-subdirs :compile-path)
        (target-path-subdirs :native-path)
        (absolutize-paths)
        (add-global-exclusions)
        (vary-meta merge {:without-profiles project
                          :included-profiles include-profiles
                          :excluded-profiles exclude-profiles
                          :profile-inherited-meta include-profiles-meta}))))

(def whitelist-keys
  "Project keys which don't affect the production of the jar (sans its name)
  should be propagated to the compilation phase and not stripped out."
  [:certificates :jar-name :local-repo :mirrors :offline? :repositories :uberjar-name :warn-on-reflection])

(defn retain-whitelisted-keys
  "Retains the whitelisted keys from the original map in the new one."
  [new original]
  (merge new (select-keys original whitelist-keys)))

;; # High-level profile operations

(defn set-profiles
  "Compute a fresh version of the project map, with middleware applied,
  including and excluding the specified profiles."
  [project include-profiles & [exclude-profiles]]
  (-> project
      (init-profiles include-profiles exclude-profiles)
      (load-plugins)
      (activate-middleware)))

(defn merge-profiles
  "Compute a fresh version of the project map with the given profiles merged
  into list of active profiles and the appropriate middleware applied."
  [project profiles]
  (let [{:keys [included-profiles excluded-profiles]} (meta project)
        profiles (expand-profiles project profiles)]
    (set-profiles project
                  (concat included-profiles profiles)
                  (remove (set profiles) excluded-profiles))))

(defn unmerge-profiles
  "Compute a fresh version of the project map with the given profiles unmerged
  from list of active profiles and the appropriate middleware applied."
  [project profiles]
  (let [{:keys [included-profiles excluded-profiles]} (meta project)
        profiles (expand-profiles project profiles)]
    (set-profiles project
                  (remove (set profiles) included-profiles)
                  (concat excluded-profiles profiles))))

(defn init-lein-classpath
  "Adds dependencies to Leiningen's classpath if required."
  [project]
  (when (= :leiningen (:eval-in project))
    (ensure-dynamic-classloader)
    (doseq [path (classpath/get-classpath project)]
      (pomegranate/add-classpath path))))

(defn init-project
  "Initializes a project by loading certificates, plugins, middleware, etc.
Also merges default profiles."
  ([project default-profiles]
     (-> (project-with-profiles (doto project
                                  (load-certificates)
                                  (init-lein-classpath)
                                  (load-plugins)))
         (init-profiles default-profiles)
         (load-plugins)
         (activate-middleware)))
  ([project] (init-project project [:default])))

(defn add-profiles
  "Add the profiles in the given profiles map to the project map, taking care
  to preserve project map metadata. Note that these profiles are not merged,
  merely made available to merge by name."
  [project profiles-map]
  (-> (update-in project [:profiles] merge profiles-map)
      (vary-meta merge
                 {:without-profiles
                  (update-in (:without-profiles (meta project) project)
                             [:profiles]
                             merge profiles-map)})
      (vary-meta update-in [:profiles] merge profiles-map)))

(defn profile-annotations
  "Return a map of profile keyword to profile annotations for the profiles
  in :include-profiles."
  [project]
  (->> (map
        (juxt first (fn [[profile m]]
                      (merge m (meta ((-> project meta :profiles) profile)))))
        (-> project meta :profile-inherited-meta))
       (into {})))

(defn profiles-with-matching-meta
  "Return a sequence of profile keywords for the project profiles that
  have metadata that satisfies the predicate, pred."
  [project pred]
  (->> (-> project meta :profiles)
       (filter (comp pred meta val))
       (map key)))

(defn non-leaky-profiles
  "Return a sequence of profile keywords for the non-leaky profiles
  currently included in the project."
  [project]
  (->> (profile-annotations project)
       (remove (comp :leaky val))
       (map key)))

(defn pom-scope-profiles
  "Return a sequence of profile keywords for the currently active
  project profiles with :pom-scope equal to scope."
  [project scope]
  (->> (profile-annotations project)
       (filter (comp #(= scope (:pom-scope %)) val))
       keys))

(defn read-raw
  "Read project file without loading certificates, plugins, middleware, etc."
  [source]
  (locking read-raw
    (binding [*ns* (find-ns 'leiningen.core.project)]
      (try
        (if (instance? Reader source)
          (load-reader source)
          (load-file source))
        (catch Exception e
          (throw (Exception. (format "Error loading %s" source) e)))))
    (let [project (resolve 'leiningen.core.project/project)]
      (when-not project
        (throw (Exception. (format "%s must define project map" source))))
      ;; return it to original state
      (ns-unmap 'leiningen.core.project 'project)
      @project)))

(defn read
  "Read project map out of file, which defaults to project.clj.
Also initializes the project; see read-raw for a version that skips init."
  ([file profiles] (init-project (read-raw file) profiles))
  ([file] (read file [:default]))
  ([] (read "project.clj")))

;; Basically just for re-throwing a more comprehensible error.
(defn- read-dependency-project [project-file]
  (if (.exists project-file)
    (let [project (.getAbsolutePath project-file)]
      (try (read project)
           (catch Exception e
             (throw (Exception. (format "Problem loading %s" project) e)))))
    (warn "WARN ignoring checkouts directory" (.getParent project-file)
             "as it does not contain a project.clj file.")))

(alter-var-root #'read-dependency-project memoize)

(defn read-checkouts
  "Returns a list of project maps for this project's checkout
  dependencies."
  [project]
  (for [dep (.listFiles (io/file (:root project) "checkouts"))
        :let [project-file (io/file dep "project.clj")
              checkout-project (read-dependency-project project-file)]
        :when checkout-project]
    checkout-project))<|MERGE_RESOLUTION|>--- conflicted
+++ resolved
@@ -497,11 +497,7 @@
   (let [n #(if (map? %) (subs (sha1 (pr-str %)) 0 8) (name %))]
     (if (:target-path project)
       (update-in project [:target-path] format
-<<<<<<< HEAD
-                 (str/join "+" (map n (remove #{:default :provided} profiles))))
-=======
-                 (s/join "+" (map n (normalize-profile-names project profiles))))
->>>>>>> 1fe6dce7
+                 (str/join "+" (map n (normalize-profile-names project profiles))))
       project)))
 
 (defn target-path-subdirs [{:keys [target-path] :as project} key]
