(ns leiningen.core.project
  "Read project.clj files."
  (:refer-clojure :exclude [read])
  (:require [clojure.walk :as walk]
            [clojure.java.io :as io]
            [clojure.set :as set]
            [cemerick.pomegranate :as pomegranate]
            [cemerick.pomegranate.aether :as aether]
            [leiningen.core.utils :as utils]
            [leiningen.core.ssl :as ssl]
            [leiningen.core.user :as user]
            [leiningen.core.classpath :as classpath]
            [useful.fn :refer [fix]]
            [useful.seq :refer [update-first find-first]]
            [useful.map :refer [update update-each map-vals]])
  (:import (clojure.lang DynamicClassLoader)
           (java.io PushbackReader)))

;; # Project definition and normalization

(defn artifact-map
  [id]
  {:artifact-id (name id)
   :group-id (or (namespace id) (name id))})

(defn exclusion-map
  "Transform an exclusion vector into a map that is easier to combine with
  meta-merge. This allows a profile to override specific exclusion options."
  [spec]
  (if-let [[id & {:as opts}] (fix spec symbol? vector)]
    (-> opts
        (merge (artifact-map id))
        (with-meta (meta spec)))))

(defn exclusion-vec
  "Transform an exclusion map back into a vector of the form:
  [name/group & opts]"
  [exclusion]
  (if-let [{:keys [artifact-id group-id]} exclusion]
    (into [(symbol group-id artifact-id)]
          (apply concat (dissoc exclusion :artifact-id :group-id)))))

(defn dependency-map
  "Transform a dependency vector into a map that is easier to combine with
  meta-merge. This allows a profile to override specific dependency options."
  [dep]
  (if-let [[id version & {:as opts}] dep]
    (-> opts
        (merge (artifact-map id))
        (assoc :version version)
        (update :exclusions #(if % (map exclusion-map %)))
        (with-meta (meta dep)))))

(defn dependency-vec
  "Transform a dependency map back into a vector of the form:
  [name/group \"version\" & opts]"
  [dep]
  (if-let [{:keys [artifact-id group-id version]} dep]
    (-> dep
        (update :exclusions #(if % (map exclusion-vec %)))
        (dissoc :artifact-id :group-id :version)
        (->> (apply concat)
             (into [(symbol group-id artifact-id) version]))
        (with-meta (meta dep)))))

(defn- meta*
  "Returns the metadata of an object, or nil if the object cannot hold
  metadata."
  [obj]
  (if (instance? clojure.lang.IObj obj)
    (meta obj)
    nil))

(defn- with-meta*
  "Returns an object of the same type and value as obj, with map m as its
  metadata if the object can hold metadata."
  [obj m]
  (if (instance? clojure.lang.IObj obj)
    (with-meta obj m)
    obj))

(defn- displace?
  "Returns true if the object is marked as displaceable"
  [obj]
  (-> obj meta* :displace))

(defn- replace?
  "Returns true if the object is marked as replaceable"
  [obj]
  (-> obj meta* :replace))

(defn- different-priority?
  "Returns true if either left has a higher priority than right or vice versa."
  [left right]
  (boolean
   (some (some-fn nil? displace? replace?) [left right])))

(defn- pick-prioritized
  "Picks the highest prioritized element of left and right and merge their
  metadata."
  [left right]
  (cond (nil? left) right
        (nil? right) left

        (and (displace? left)   ;; Pick the rightmost
             (displace? right)) ;; if both are marked as displaceable
        (with-meta* right
          (merge (meta* left) (meta* right)))

        (and (replace? left)    ;; Pick the rightmost
             (replace? right))  ;; if both are marked as replaceable
        (with-meta* right
          (merge (meta* left) (meta* right)))

        (or (displace? left)
            (replace? right))
        (with-meta* right
          (merge (-> left meta* (dissoc :displace))
                 (-> right meta* (dissoc :replace))))

        (or (replace? left)
            (displace? right))
        (with-meta* left
          (merge (-> right meta* (dissoc :displace))
                 (-> left meta* (dissoc :replace))))))

(declare meta-merge)

;; TODO: drop this and use read-eval syntax in 3.0
(defn- unquote-project
  "Inside defproject forms, unquoting (~) allows for arbitrary evaluation."
  [args]
  (walk/walk (fn [item]
               (cond (and (seq? item) (= `unquote (first item))) (second item)
                     ;; needed if we want fn literals preserved
                     (or (seq? item) (symbol? item)) (list 'quote item)
                     :else (let [result (unquote-project item)]
                             ;; clojure.walk strips metadata
                             (if-let [m (meta item)]
                               (with-meta result m)
                               result))))
             identity
             args))

(def defaults
  ;; TODO: why isn't :repositories in here?
  {:source-paths ["src"]
   :resource-paths ["resources"]
   :test-paths ["test"]
   :native-path "target/native"
   :compile-path "target/classes"
   :target-path "target"
   :prep-tasks ["javac" "compile"]
   :jar-exclusions [#"^\."]
   :certificates ["clojars.pem"]
   :offline? (not (nil? (System/getenv "LEIN_OFFLINE")))
   :uberjar-exclusions [#"(?i)^META-INF/[^/]*\.(SF|RSA|DSA)$"]
   :global-vars {}})

(defn- dep-key
  "The unique key used to dedupe dependencies."
  [[id version & opts]]
  (-> (apply hash-map opts)
      (select-keys [:classifier :extension])
      (assoc :id id)))

(defn- add-dep [deps dep]
  (let [k (dep-key dep)]
    (update-first deps #(= k (dep-key %))
                  (fn [existing]
                    (dependency-vec
                     (meta-merge (dependency-map existing)
                                 (dependency-map dep)))))))

(defn- normalize-repo
  "Normalizes a repository to the canonical repository form."
  [[id opts :as repo]]
  (with-meta
    [id (fix opts string? (partial hash-map :url))]
    (meta repo)))

(defn- normalize-repos
  "Normalizes a vector of repositories to the canonical repository form."
  [repos]
  (with-meta
    (mapv normalize-repo repos)
    (meta repos)))

(defn- add-repo [repos [id opts :as repo]]
  (update-first repos #(= id (first %))
                (fn [[_ existing :as original]]
                  (let [opts (if (keyword? opts)
                               (-> (find-first #(= (first %)
                                                   (name opts))
                                               repos)
                                   second)
                               opts)
                        repo (with-meta [id opts] (meta repo))]
                    (if (different-priority? repo original)
                      (pick-prioritized repo original)
                      (with-meta [id (meta-merge existing opts)]
                        (merge (meta original) (meta repo))))))))

(def empty-dependencies
  (with-meta [] {:reduce add-dep}))

(def empty-repositories
  (with-meta [] {:reduce add-repo}))

(def empty-paths
  (with-meta [] {:prepend true}))

(def default-repositories
  (with-meta
    [["central" {:url "http://repo1.maven.org/maven2/" :snapshots false}]
     ["clojars" {:url "https://clojars.org/repo/"}]]
    {:reduce add-repo}))

(def deploy-repositories
  (with-meta
    [["clojars" {:url "https://clojars.org/repo/" :password :gpg :username :gpg}]]
    {:reduce add-repo}))

(defn update-if-in-map
  "Like update-each, but will only update if the key is within the map."
  [m ks f & args]
  (apply update-each m (filter (partial contains? m) ks) f args))

(defn normalize-values
  "Transform values within a project or profile map to normalized values, such
  that internal functions can assume that the values are already normalized."
  [map]
  (-> map
      (update-if-in-map [:repositories :deploy-repositories
                         :plugin-repositories] normalize-repos)
      (update-if-in-map [:profiles] map-vals normalize-values)))

(defn make
  ([project project-name version root]
     (make (with-meta (assoc project
                        :name (name project-name)
                        :group (or (namespace project-name)
                                   (name project-name))
                        :version version
                        :root root)
             (meta project))))
  ([project]
     (let [repos (if (:omit-default-repositories project)
                   (do (println "WARNING:"
                                ":omit-default-repositories is deprecated;"
                                "use :repositories ^:replace [...] instead.")
                       empty-repositories)
                   default-repositories)]
       (with-meta
         (meta-merge
          {:repositories repos
           :plugin-repositories repos
           :deploy-repositories deploy-repositories
           :plugins empty-dependencies
           :dependencies empty-dependencies
           :source-paths empty-paths
           :resource-paths empty-paths
           :test-paths empty-paths}
          (-> (merge defaults project)
              (assoc :jvm-opts (or (:jvm-opts project) (:java-opts project)
                                   (:jvm-opts defaults)))
              (dissoc :eval-in-leiningen :omit-default-repositories :java-opts)
              (assoc :eval-in (or (:eval-in project)
                                  (if (:eval-in-leiningen project)
                                    :leiningen, :subprocess)))
              (normalize-values)))
         (meta project)))))

(defmacro defproject
  "The project.clj file must either def a project map or call this macro.
  See `lein help sample` to see what arguments it accepts."
  [project-name version & {:as args}]
  `(let [args# ~(unquote-project args)
         root# ~(.getParent (io/file *file*))]
     (def ~'project
       (make args# '~project-name ~version root#))))

(defn- add-exclusions [exclusions dep]
  (dependency-vec
   (update (dependency-map dep) :exclusions
           into (map exclusion-map exclusions))))

(defn- add-global-exclusions [project]
  (let [{:keys [dependencies exclusions]} project]
    (if-let [exclusions (and (seq dependencies) (seq exclusions))]
      (assoc project
        :dependencies (with-meta
                        (mapv (partial add-exclusions exclusions)
                              dependencies)
                        (meta dependencies)))
      project)))

(defn- absolutize [root path]
  (str (if (.isAbsolute (io/file path))
         path
         (io/file root path))))

(defn- absolutize-path [{:keys [root] :as project} key]
  (cond (re-find #"-path$" (name key))
        (update-in project [key] (partial absolutize root))

        (re-find #"-paths$" (name key))
        (update-in project [key] (partial map (partial absolutize root)))

        :else project))

(defn absolutize-paths [project]
  (reduce absolutize-path project (keys project)))

;; # Profiles: basic merge logic

(def ^:private hooke-injection
  (with-open [rdr (-> "robert/hooke.clj" io/resource io/reader PushbackReader.)]
    `(do (ns ~'leiningen.core.injected)
         ~@(doall (take-while #(not= % ::eof)
                              (rest (repeatedly #(clojure.core/read
                                                  rdr false ::eof)))))
         (ns ~'user))))

;; users of old JVMs will have to set LEIN_JVM_OPTS to turn off tiered
;; compilation, so if they've done that we should do the same for project JVMs
(def tiered-jvm-opts
  (if (.contains (or (System/getenv "LEIN_JVM_OPTS") "") "Tiered")
    ["-XX:+TieredCompilation" "-XX:TieredStopAtLevel=1"] []))

(def default-profiles
  "Profiles get merged into the project map. The :dev, :provided, and :user
  profiles are active by default."
  (atom {:default [:base :system :user :provided :dev]
         :base {:resource-paths ["dev-resources"]
<<<<<<< HEAD
                :jvm-opts tiered-jvm-opts
=======
                :jvm-opts ["-XX:+TieredCompilation" "-XX:TieredStopAtLevel=1"]
                :test-selectors {:default (with-meta '(constantly true)
                                            {:displace true})}
                :dependencies '[[org.clojure/tools.nrepl "0.2.2"]
                                [clojure-complete "0.2.2"]]
>>>>>>> 277b25b6
                :checkout-deps-shares [:source-paths
                                       :test-paths
                                       :resource-paths
                                       :compile-path]}
         :leiningen/test {:injections [hooke-injection]
                          :test-selectors {:default (with-meta
                                                      '(constantly true)
                                                      {:displace true})}}
         :update {:update :always}
         :offline {:offline? true}
         :debug {:debug true}}))

(defn- meta-merge
  "Recursively merge values based on the information in their metadata."
  [left right]
  (cond (different-priority? left right)
        (pick-prioritized left right)

        (-> left meta :reduce)
        (-> left meta :reduce
            (reduce left right)
            (with-meta (meta left)))

        (and (map? left) (map? right))
        (merge-with meta-merge left right)

        (and (set? left) (set? right))
        (set/union right left)

        (and (coll? left) (coll? right))
        (if (or (-> left meta :prepend)
                (-> right meta :prepend))
          (-> (concat right left)
              (with-meta (merge (meta left)
                                (select-keys (meta right) [:displace]))))
          (concat left right))

        (= (class left) (class right)) right

        :else
        (do (println left "and" right "have a type mismatch merging profiles.")
            right)))

(defn- apply-profiles [project profiles]
  (reduce (fn [project profile]
            (with-meta
              (meta-merge project profile)
              (meta-merge (meta project) (meta profile))))
          project
          profiles))

(defn- lookup-profile
  "Lookup a profile in the given profiles map, warning when the profile doesn't
  exist. Recurse whenever a keyword or vector is found, combining all profiles
  in the vector."
  [profiles profile]
  (cond (keyword? profile)
        (let [result (get profiles profile)]
          (when-not (or result (#{:provided :dev :user :test :production :system}
                                profile))
            (println "Warning: profile" profile "not found."))
          (vary-meta (lookup-profile profiles result)
                     update-in [:active-profiles] (fnil conj []) profile))

        ;; composite profile
        (vector? profile)
        (apply-profiles {} (map (partial lookup-profile profiles) profile))

        :else (or profile {})))

(defn- warn-user-repos [profiles]
  (let [has-url? (fn [entry] (or (string? entry) (:url entry)))
        repo-profiles (filter #(->> (second %)
                                    :repositories
                                    (map second)
                                    (some has-url?))
                              profiles)]
    (when (and (seq repo-profiles)
               (not (System/getenv "LEIN_SUPPRESS_USER_LEVEL_REPO_WARNINGS")))
      (println ":repositories detected in user-level profiles!"
               (vec (map first repo-profiles)) "\nSee"
               "https://github.com/technomancy/leiningen/wiki/Repeatability"))))

(alter-var-root #'warn-user-repos memoize)

(defn- warn-user-profile [profiles]
  (when (contains? profiles :user)
    (println "WARNING: user-level profile defined in project files.")))

(alter-var-root #'warn-user-profile memoize)

(defn- system-profiles []
  (let [sys-profile-dir (if (= :windows (utils/get-os))
                          (io/file (System/getenv "AllUsersProfile") "Leiningen")
                          (io/file "/etc" "leiningen"))]
    (user/load-profiles sys-profile-dir)))

(defn- project-profiles [project]
  (let [profiles (utils/read-file (io/file (:root project) "profiles.clj"))]
    (warn-user-profile profiles)
    profiles))

(defn read-profiles
  "Read profiles from a variety of sources.

  We check Leiningen's defaults, system-level profiles (usually in
  /etc), the profiles.clj file in ~/.lein, the profiles.clj file in
  the project root, and the :profiles key from the project map."
  [project]
  (warn-user-repos (concat (user/profiles) (system-profiles)))
  (warn-user-profile (:profiles project))
  (merge @default-profiles (system-profiles) (user/profiles)
         (:profiles project) (project-profiles project)))

;; # Lower-level profile plumbing: loading plugins, hooks, middleware, certs

(defn ensure-dynamic-classloader []
  (let [thread (Thread/currentThread)
        cl (.getContextClassLoader thread)]
    (when-not (pomegranate/modifiable-classloader? cl)
      (.setContextClassLoader thread (DynamicClassLoader. cl)))))

(def ^:private registered-wagon-files (atom #{}))

(defn load-plugins
  ([project key]
     (when (seq (get project key))
       (ensure-dynamic-classloader)
       (classpath/resolve-dependencies
        key project
        :add-classpath? true))
     (doseq [wagon-file (-> (.getContextClassLoader (Thread/currentThread))
                            (.getResources "leiningen/wagons.clj")
                            (enumeration-seq))
             :when (not (@registered-wagon-files wagon-file))
             [hint factory] (read-string (slurp wagon-file))]
       (aether/register-wagon-factory! hint (eval factory))
       (swap! registered-wagon-files conj wagon-file))
     project)
  ([project] (load-plugins project :plugins)))

(defn plugin-vars [project type]
  (for [[plugin _ & {:as opts}] (:plugins project)
        :when (get opts type true)]
    (-> (symbol (str (name plugin) ".plugin") (name type))
        (with-meta {:optional true}))))

(defn- plugin-hooks [project]
  (plugin-vars project :hooks))

(defn- plugin-middleware [project]
  (plugin-vars project :middleware))

(defn- load-hook [hook-name]
  (if-let [hook (try (utils/require-resolve hook-name)
                     (catch Throwable e
                       (utils/error "problem requiring" hook-name "hook")
                       (throw e)))]
    (try (hook)
         (catch Throwable e
           (utils/error "problem activating" hook-name "hook")
           (throw e)))
    (when-not (:optional (meta hook-name))
      (utils/error "cannot resolve" hook-name "hook"))))

(defn load-hooks [project & [ignore-missing?]]
  (doseq [hook-name (concat (plugin-hooks project) (:hooks project))]
    ;; if hook-name is just a namespace assume hook fn is called activate
    (let [hook-name (if (namespace hook-name)
                      hook-name
                      (symbol (name hook-name) "activate"))]
      (load-hook hook-name)))
  project)

(defn apply-middleware
  ([project]
     (reduce apply-middleware project
             (concat (plugin-middleware project)
                     (:middleware project))))
  ([project middleware-name]
     (if-let [middleware (utils/require-resolve middleware-name)]
       (middleware project)
       (do (when-not (:optional (meta middleware-name))
             (utils/error "cannot resolve" middleware-name "middleware"))
           project))))

(defn load-certificates
  "Load the SSL certificates specified by the project and register
   them for use by Aether."
  [project]
  (let [certs (mapcat ssl/read-certs (:certificates project))
        context (ssl/make-sslcontext (into (ssl/default-trusted-certs) certs))]
    (ssl/register-scheme (ssl/https-scheme context))
    project))

(defn activate-middleware
  "A helper function to apply middleware and then load certificates and hooks,
  since we always do these three things together, at least so far."
  [project]
  (doto (apply-middleware project)
    (load-certificates)
    (load-hooks)))

(defn project-with-profiles-meta [project profiles]

  ;;; should this dissoc :default?
  ;; (vary-meta project assoc :profiles (dissoc profiles :default))
  (vary-meta project assoc
             :profiles profiles))


(defn project-with-profiles [project]
  (project-with-profiles-meta project (read-profiles project)))

(defn ^:internal init-profiles
  "Compute a fresh version of the project map, including and excluding the
  specified profiles."
  [project include-profiles & [exclude-profiles]]
  (let [project (with-meta
                  (:without-profiles (meta project) project)
                  (meta project))
        profile-map (apply dissoc (:profiles (meta project)) exclude-profiles)
        profiles (map (partial lookup-profile profile-map) include-profiles)
        normalized-profiles (map normalize-values profiles)]
    (-> project
        (apply-profiles normalized-profiles)
        (absolutize-paths)
        (add-global-exclusions)
        (vary-meta merge {:without-profiles project
                          :included-profiles include-profiles
                          :excluded-profiles exclude-profiles}))))

;; # High-level profile operations

(defn set-profiles
  "Compute a fresh version of the project map, with middleware applied, including
   and excluding the specified profiles."
  [project include-profiles & [exclude-profiles]]
  (-> project
      (init-profiles include-profiles exclude-profiles)
      (load-plugins)
      (activate-middleware)))

(defn merge-profiles
  "Compute a fresh version of the project map with the given profiles merged
   into list of active profiles and the appropriate middleware applied."
  [project profiles]
  (let [{:keys [included-profiles excluded-profiles]} (meta project)]
    (set-profiles project
                  (concat included-profiles profiles)
                  (remove (set profiles) excluded-profiles))))

(defn unmerge-profiles
  "Compute a fresh version of the project map with the given profiles unmerged
   from list of active profiles and the appropriate middleware applied."
  [project profiles]
  (let [{:keys [included-profiles excluded-profiles]} (meta project)]
    (set-profiles project
                  (remove (set profiles) included-profiles)
                  (concat excluded-profiles profiles))))

(defn- init-lein-classpath
  "Adds dependencies to Leiningen's classpath if required."
  [project]
  (when (= :leiningen (:eval-in project))
    (doseq [path (classpath/get-classpath project)]
      (pomegranate/add-classpath path))))

(defn init-project
  "Initializes a project. This is called at startup with the default profiles."
  [project]
  (-> (doto project
        (load-certificates)
        (init-lein-classpath)
        (load-plugins))
      (activate-middleware)))

(defn add-profiles
  "Add the profiles in the given profiles map to the project map, taking care
   to preserve project map metadata. Note that these profiles are not merged,
   merely made available to merge by name."
  [project profiles-map]
  ;; Merge new profiles into both the project and without-profiles meta
  (vary-meta (update-in project [:profiles] merge profiles-map)
             merge
             {:without-profiles (update-in (:without-profiles (meta project)
                                                              project)
                                           [:profiles] merge
                                           profiles-map)}))

(defn read
  "Read project map out of file, which defaults to project.clj."
  ([file profiles]
     (locking read
       (binding [*ns* (find-ns 'leiningen.core.project)]
         (try (load-file file)
              (catch Exception e
                (throw (Exception. (format "Error loading %s" file) e)))))
       (let [project (resolve 'leiningen.core.project/project)]
         (when-not project
           (throw (Exception. (format "%s must define project map" file))))
         ;; return it to original state
         (ns-unmap 'leiningen.core.project 'project)
         (init-profiles (project-with-profiles @project) profiles))))
  ([file] (read file [:default]))
  ([] (read "project.clj")))<|MERGE_RESOLUTION|>--- conflicted
+++ resolved
@@ -333,15 +333,11 @@
   profiles are active by default."
   (atom {:default [:base :system :user :provided :dev]
          :base {:resource-paths ["dev-resources"]
-<<<<<<< HEAD
                 :jvm-opts tiered-jvm-opts
-=======
-                :jvm-opts ["-XX:+TieredCompilation" "-XX:TieredStopAtLevel=1"]
                 :test-selectors {:default (with-meta '(constantly true)
                                             {:displace true})}
                 :dependencies '[[org.clojure/tools.nrepl "0.2.2"]
                                 [clojure-complete "0.2.2"]]
->>>>>>> 277b25b6
                 :checkout-deps-shares [:source-paths
                                        :test-paths
                                        :resource-paths
