--- conflicted
+++ resolved
@@ -90,11 +90,7 @@
        :port (.getPort url)
        :username username
        :password password
-<<<<<<< HEAD
-       :non-proxy-hosts (System/getenv "http_nonProxyHosts")})))
-=======
        :non-proxy-hosts (System/getenv "http_no_proxy")})))
->>>>>>> 732b7c4f
 
 (defn- update-policies [update checksum [repo-name opts]]
   [repo-name (merge {:update (or update :daily)
