--- conflicted
+++ resolved
@@ -26,14 +26,8 @@
         (try ((resolve 'leiningen.core.project/read) project [:default])
              (catch Exception e
                (throw (Exception. (format "Problem loading %s" project) e)))))
-<<<<<<< HEAD
-      (println "WARN ignoring checkouts directory" dep
+      (warn "WARN ignoring checkouts directory" dep
                "as it does not contain a project.clj file."))))
-=======
-      (warn
-       "WARN ignoring checkouts directory" dep
-       "as it does not contain a project.clj file."))))
->>>>>>> ef51985d
 
 (alter-var-root #'read-dependency-project memoize)
 
