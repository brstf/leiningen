(ns leiningen.core.eval
  "Evaluate code inside the context of a project."
  (:require [classlojure.core :as cl]
            [clojure.java.io :as io]
            [clojure.string :as string]
            [cemerick.pomegranate :as pomegranate]
            [leiningen.core.user :as user]
            [leiningen.core.project :as project]
            [leiningen.core.main :as main]
            [leiningen.core.classpath :as classpath])
  (:import (org.sonatype.aether.resolution DependencyResolutionException)))

;; # OS detection

(defn- get-by-pattern
  "Gets a value from map m, but uses the keys as regex patterns, trying
  to match against k instead of doing an exact match."
  [m k]
  (m (first (drop-while #(nil? (re-find (re-pattern %) k))
                        (keys m)))))

(def ^:private native-names
  {"Mac OS X" :macosx "Windows" :windows "Linux" :linux
   "FreeBSD" :freebsd "OpenBSD" :openbsd
   "amd64" :x86_64 "x86_64" :x86_64 "x86" :x86 "i386" :x86
   "arm" :arm "SunOS" :solaris "sparc" :sparc "Darwin" :macosx})

(defn get-os
  "Returns a keyword naming the host OS."
  []
  (get-by-pattern native-names (System/getProperty "os.name")))

(defn get-arch
  "Returns a keyword naming the host architecture"
  []
  (get-by-pattern native-names (System/getProperty "os.arch")))

(defn platform-nullsink []
  (io/file (if (= :windows (get-os))
          "NUL"
          "/dev/null")))

(defn prep-tasks
  "Execute all the prep-tasks. A task can either be a string, or a
  vector if it takes arguments. see :prep-tasks in sample.project.clj
  for examples"
  [{:keys [prep-tasks] :as project}]
  (doseq [task prep-tasks]
    (let [[task-name & task-args] (if (vector? task) task [task])]
      (main/apply-task task-name (dissoc project :prep-tasks) task-args))))

;; # Form Wrangling

(defn prep [project]
  ;; This must exist before the project is launched.
  (.mkdirs (io/file (:compile-path project "/tmp")))
  (try (classpath/get-classpath project)
       (catch DependencyResolutionException e
         (main/info (.getMessage e))
         (main/info "Check :dependencies and :repositories for typos.")
         (main/info "It's possible the specified jar is not in any repository.")
         (main/info "If so, see \"Free-floating Jars\" under http://j.mp/repeatability")
         (main/abort)))
<<<<<<< HEAD
  (doseq [task (:prep-tasks project)]
    (main/apply-task (main/lookup-alias task project)
                     (dissoc project :prep-tasks) []))
=======
  (prep-tasks project)
>>>>>>> 68f1b075
  (.mkdirs (io/file (:compile-path project "/tmp")))
  (when-let [prepped (:prepped (meta project))]
    (deliver prepped true)))

;; # Subprocess stuff

(defn native-arch-path
  "Path to the os/arch-specific directory containing native libs."
  [project]
  (when (and (get-os) (get-arch))
    (io/file (:native-path project) (name (get-os)) (name (get-arch)))))

(defn- as-str [x]
  (if (instance? clojure.lang.Named x)
    (name x)
    (str x)))

(defn- d-property [[k v]]
  (format "-D%s=%s" (as-str k) v))

;; TODO: this would still screw up with something like this:
;; export JAVA_OPTS="-Dmain.greeting=\"hello -main\" -Xmx512m"
(defn- join-broken-arg [args x]
  (if (= \- (first x))
    (conj args x)
    (conj (vec (butlast args))
          (str (last args) " " x))))

(defn ^{:internal true} get-jvm-opts-from-env [env-opts]
  (when (seq env-opts)
    (reduce join-broken-arg [] (.split env-opts " "))))

(defn- get-jvm-args
  "Calculate command-line arguments for launching java subprocess."
  [project]
  (let [native-arch-path (native-arch-path project)]
    `(~@(get-jvm-opts-from-env (System/getenv "JVM_OPTS"))
      ~@(:jvm-opts project)
      ~@(map d-property {:clojure.compile.path (:compile-path project)
                         (str (:name project) ".version") (:version project)
                         :clojure.debug (boolean (or (System/getenv "DEBUG")
                                                     (:debug project)))})
      ~@(when (and native-arch-path (.exists native-arch-path))
          [(d-property [:java.library.path native-arch-path])])
      ~@(when-let [{:keys [host port]} (classpath/get-proxy-settings)]
          [(d-property [:http.proxyHost host])
           (d-property [:http.proxyPort port])]))))

(defn- pump [reader out]
  (let [buffer (make-array Character/TYPE 1000)]
    (loop [len (.read reader buffer)]
      (when-not (neg? len)
        (.write out buffer 0 len)
        (.flush out)
        (Thread/sleep 100)
        (recur (.read reader buffer))))))

(def ^:dynamic *dir* (System/getProperty "user.dir"))

(def ^:dynamic *env* nil)

(defn sh
  "A version of clojure.java.shell/sh that streams out/err."
  [& cmd]
  (let [env (and *env* (into-array String (map name (apply concat *env*))))
        proc (.exec (Runtime/getRuntime) (into-array cmd) env (io/file *dir*))]
    (.addShutdownHook (Runtime/getRuntime)
                      (Thread. (fn [] (.destroy proc))))
    (with-open [out (io/reader (.getInputStream proc))
                err (io/reader (.getErrorStream proc))]
      (let [pump-out (doto (Thread. (bound-fn [] (pump out *out*))) .start)
            pump-err (doto (Thread. (bound-fn [] (pump err *err*))) .start)]
        (.join pump-out)
        (.join pump-err))
      (.waitFor proc))))

;; work around java's command line handling on windows
;; http://bit.ly/9c6biv This isn't perfect, but works for what's
;; currently being passed; see http://www.perlmonks.org/?node_id=300286
;; for some of the landmines involved in doing it properly
(defn- form-string [form]
  (if (= (get-os) :windows)
    (pr-str (pr-str form))
    (pr-str form)))

(defn- classpath-arg [project]
  (if (:bootclasspath project)
    [(apply str "-Xbootclasspath/a:"
            (interpose java.io.File/pathSeparatorChar
                       (classpath/get-classpath project)))]
    ["-cp" (string/join java.io.File/pathSeparatorChar
                        (classpath/get-classpath project))]))

(defn shell-command [project form]
  `(~(or (:java-cmd project) (System/getenv "JAVA_CMD") "java")
    ~@(classpath-arg project)
    ~@(get-jvm-args project)
    "clojure.main" "-e" ~(form-string form)))

(defmulti eval-in
  "Evaluate the given from in either a subprocess or the leiningen process."
  (fn [project _] (:eval-in project)) :default :subprocess)

(defmethod eval-in :subprocess [project form]
  (binding [*dir* (:root project)]
    (let [exit-code (apply sh (shell-command project form))]
      (when (pos? exit-code)
        (throw (Exception. (str "Process exited with " exit-code)))))))

(defmethod eval-in :trampoline [project form]
  (swap! (:trampoline-forms (meta project)) conj form))

(defmethod eval-in :classloader [project form]
  (let [classpath   (map io/file (classpath/get-classpath project))
        classloader (cl/classlojure classpath)]
    (doseq [opt (get-jvm-args project)
            :when (.startsWith opt "-D")
            :let [[_ k v] (re-find #"^-D(.*?)=(.*)$" opt)]]
      (System/setProperty k v))
    (cl/eval-in classloader form)))

(defmethod eval-in :leiningen [project form]
  (when (:debug project)
    (System/setProperty "clojure.debug" "true"))
  ;; :dependencies are loaded the same way as plugins in eval-in-leiningen
  (project/load-plugins project :dependencies)
  (doseq [path (classpath/get-classpath project)]
    (pomegranate/add-classpath path))
  (doseq [opt (get-jvm-args project)
            :when (.startsWith opt "-D")
            :let [[_ k v] (re-find #"^-D(.*?)=(.*)$" opt)]]
      (System/setProperty k v))
  (eval form))

(defn eval-in-project
  "Executes form in an isolated classloader with the classpath and compile path
  set correctly for the project. If the form depends on any requires, put them
  in the init arg to avoid the Gilardi Scenario: http://technomancy.us/143"
  ([project form init]
     (prep project)
     (eval-in project
              `(do ~init
                   ~@(:injections project)
                   (set! ~'*warn-on-reflection*
                         ~(:warn-on-reflection project))
                   ~form)))
  ([project form] (eval-in-project project form nil)))<|MERGE_RESOLUTION|>--- conflicted
+++ resolved
@@ -46,7 +46,8 @@
   for examples"
   [{:keys [prep-tasks] :as project}]
   (doseq [task prep-tasks]
-    (let [[task-name & task-args] (if (vector? task) task [task])]
+    (let [[task-name & task-args] (if (vector? task) task [task])
+          task-name (main/lookup-alias task-name project)]
       (main/apply-task task-name (dissoc project :prep-tasks) task-args))))
 
 ;; # Form Wrangling
@@ -61,13 +62,7 @@
          (main/info "It's possible the specified jar is not in any repository.")
          (main/info "If so, see \"Free-floating Jars\" under http://j.mp/repeatability")
          (main/abort)))
-<<<<<<< HEAD
-  (doseq [task (:prep-tasks project)]
-    (main/apply-task (main/lookup-alias task project)
-                     (dissoc project :prep-tasks) []))
-=======
   (prep-tasks project)
->>>>>>> 68f1b075
   (.mkdirs (io/file (:compile-path project "/tmp")))
   (when-let [prepped (:prepped (meta project))]
     (deliver prepped true)))
