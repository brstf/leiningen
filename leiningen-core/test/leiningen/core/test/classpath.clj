--- conflicted
+++ resolved
@@ -76,14 +76,9 @@
       (.mkdirs d1)
       (spit (io/file d1 "project.clj")
             (pr-str '(defproject hello "1.0")))
-<<<<<<< HEAD
-      (is (= (for [path ["src" "dev-resources" "resources" "target/classes" "foo"]]
+      (is (= (for [path ["src" "dev-resources" "resources"
+                         "target/classes" "foo"]]
                (lthelper/pathify (format "/tmp/lein-sample-project/checkouts/d1/%s" path)))
-=======
-      (is (= (for [path ["src" "dev-resources" "resources"
-                         "target/classes" "foo"]]
-               (format "/tmp/lein-sample-project/checkouts/d1/%s" path))
->>>>>>> c5e5ed61
              (#'leiningen.core.classpath/checkout-deps-paths project)))
       (finally
        ;; can't recur from finally
